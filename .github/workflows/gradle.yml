--- conflicted
+++ resolved
@@ -5,11 +5,7 @@
     - cron: "0 */1 * * *"
   push:
     branches-ignore:
-<<<<<<< HEAD
-      - 'gitbook/v1'
-=======
       - "gitbook/v1"
->>>>>>> 0beda4f2
 
 jobs:
   ## Gradle Build (Connectors Base)
