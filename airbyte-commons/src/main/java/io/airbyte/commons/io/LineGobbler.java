--- conflicted
+++ resolved
@@ -25,12 +25,6 @@
     gobble(is, consumer, "generic", MdcScope.DEFAULT_BUILDER);
   }
 
-<<<<<<< HEAD
-  public static void gobble(final InputStream is, final Consumer<String> consumer, final String caller) {
-    final ExecutorService executor = Executors.newSingleThreadExecutor();
-    final Map<String, String> mdc = MDC.getCopyOfContextMap();
-    final var gobbler = new LineGobbler(is, consumer, executor, mdc, caller);
-=======
   public static void gobble(final InputStream is, final Consumer<String> consumer, final MdcScope.Builder mdcScopeBuilder) {
     gobble(is, consumer, "generic", mdcScopeBuilder);
   }
@@ -39,7 +33,6 @@
     final ExecutorService executor = Executors.newSingleThreadExecutor();
     final Map<String, String> mdc = MDC.getCopyOfContextMap();
     final var gobbler = new LineGobbler(is, consumer, executor, mdc, caller, mdcScopeBuilder);
->>>>>>> 1dcd525e
     executor.submit(gobbler);
   }
 
