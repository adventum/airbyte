--- conflicted
+++ resolved
@@ -22,11 +22,7 @@
 - name: Amazon Seller Partner
   sourceDefinitionId: e55879a8-0ef8-4557-abcf-ab34c53ec460
   dockerRepository: airbyte/source-amazon-seller-partner
-<<<<<<< HEAD
-  dockerImageTag: 0.2.3
-=======
   dockerImageTag: 0.2.13
->>>>>>> 0beda4f2
   sourceType: api
   documentationUrl: https://docs.airbyte.io/integrations/sources/amazon-seller-partner
   icon: amazonsellerpartner.svg
@@ -207,11 +203,7 @@
 - name: Freshdesk
   sourceDefinitionId: ec4b9503-13cb-48ab-a4ab-6ade4be46567
   dockerRepository: airbyte/source-freshdesk
-<<<<<<< HEAD
-  dockerImageTag: 0.2.8
-=======
   dockerImageTag: 0.2.11
->>>>>>> 0beda4f2
   documentationUrl: https://docs.airbyte.io/integrations/sources/freshdesk
   icon: freshdesk.svg
   sourceType: api
@@ -388,12 +380,6 @@
   documentationUrl: https://docs.airbyte.io/integrations/sources/linnworks
   icon: linnworks.svg
   sourceType: api
-- name: Linnworks
-  sourceDefinitionId: 7b86879e-26c5-4ef6-a5ce-2be5c7b46d1e
-  dockerRepository: airbyte/source-linnworks
-  dockerImageTag: 0.1.1
-  documentationUrl: https://docs.airbyte.io/integrations/sources/linnworks
-  sourceType: api
 - name: Looker
   sourceDefinitionId: 00405b19-9768-4e0c-b1ae-9fc2ee2b2a8c
   dockerRepository: airbyte/source-looker
@@ -453,11 +439,7 @@
 - name: MongoDb
   sourceDefinitionId: b2e713cd-cc36-4c0a-b5bd-b47cb8a0561e
   dockerRepository: airbyte/source-mongodb-v2
-<<<<<<< HEAD
-  dockerImageTag: 0.1.6
-=======
   dockerImageTag: 0.1.11
->>>>>>> 0beda4f2
   documentationUrl: https://docs.airbyte.io/integrations/sources/mongodb-v2
   icon: mongodb.svg
   sourceType: database
@@ -540,11 +522,7 @@
 - name: Pipedrive
   sourceDefinitionId: d8286229-c680-4063-8c59-23b9b391c700
   dockerRepository: airbyte/source-pipedrive
-<<<<<<< HEAD
-  dockerImageTag: 0.1.8
-=======
   dockerImageTag: 0.1.9
->>>>>>> 0beda4f2
   documentationUrl: https://docs.airbyte.io/integrations/sources/pipedrive
   icon: pipedrive.svg
   sourceType: api
@@ -642,11 +620,7 @@
 - name: Salesforce
   sourceDefinitionId: b117307c-14b6-41aa-9422-947e34922962
   dockerRepository: airbyte/source-salesforce
-<<<<<<< HEAD
-  dockerImageTag: 0.1.6
-=======
   dockerImageTag: 0.1.17
->>>>>>> 0beda4f2
   documentationUrl: https://docs.airbyte.io/integrations/sources/salesforce
   icon: salesforce.svg
   sourceType: api
@@ -729,11 +703,7 @@
 - name: SurveyMonkey
   sourceDefinitionId: badc5925-0485-42be-8caa-b34096cb71b5
   dockerRepository: airbyte/source-surveymonkey
-<<<<<<< HEAD
-  dockerImageTag: 0.1.4
-=======
   dockerImageTag: 0.1.6
->>>>>>> 0beda4f2
   documentationUrl: https://docs.airbyte.io/integrations/sources/surveymonkey
   icon: surveymonkey.svg
   sourceType: api
@@ -803,11 +773,7 @@
 - name: Zendesk Support
   sourceDefinitionId: 79c1aa37-dae3-42ae-b333-d1c105477715
   dockerRepository: airbyte/source-zendesk-support
-<<<<<<< HEAD
-  dockerImageTag: 0.1.6
-=======
   dockerImageTag: 0.1.11
->>>>>>> 0beda4f2
   documentationUrl: https://docs.airbyte.io/integrations/sources/zendesk-support
   icon: zendesk.svg
   sourceType: api
