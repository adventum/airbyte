/*
 * Copyright (c) 2021 Airbyte, Inc., all rights reserved.
 */

package io.airbyte.config.persistence;

import static io.airbyte.db.instance.configs.jooq.Tables.ACTOR;
import static io.airbyte.db.instance.configs.jooq.Tables.ACTOR_DEFINITION;
import static io.airbyte.db.instance.configs.jooq.Tables.ACTOR_OAUTH_PARAMETER;
import static io.airbyte.db.instance.configs.jooq.Tables.CONNECTION;
import static io.airbyte.db.instance.configs.jooq.Tables.CONNECTION_OPERATION;
import static io.airbyte.db.instance.configs.jooq.Tables.OPERATION;
import static io.airbyte.db.instance.configs.jooq.Tables.STATE;
import static io.airbyte.db.instance.configs.jooq.Tables.WORKSPACE;
import static org.jooq.impl.DSL.asterisk;
import static org.jooq.impl.DSL.select;

import com.fasterxml.jackson.databind.JsonNode;
import com.fasterxml.jackson.databind.node.ObjectNode;
import com.google.common.annotations.VisibleForTesting;
import com.google.common.collect.Sets;
import io.airbyte.commons.enums.Enums;
import io.airbyte.commons.json.Jsons;
import io.airbyte.commons.util.MoreIterators;
import io.airbyte.commons.version.AirbyteVersion;
import io.airbyte.config.AirbyteConfig;
import io.airbyte.config.ConfigSchema;
import io.airbyte.config.ConfigWithMetadata;
import io.airbyte.config.Configs;
import io.airbyte.config.DestinationConnection;
import io.airbyte.config.DestinationOAuthParameter;
import io.airbyte.config.JobSyncConfig.NamespaceDefinitionType;
import io.airbyte.config.Notification;
import io.airbyte.config.OperatorDbt;
import io.airbyte.config.OperatorNormalization;
import io.airbyte.config.ResourceRequirements;
import io.airbyte.config.Schedule;
import io.airbyte.config.SourceConnection;
import io.airbyte.config.SourceOAuthParameter;
import io.airbyte.config.StandardDestinationDefinition;
import io.airbyte.config.StandardSourceDefinition;
import io.airbyte.config.StandardSourceDefinition.SourceType;
import io.airbyte.config.StandardSync;
import io.airbyte.config.StandardSync.Status;
import io.airbyte.config.StandardSyncOperation;
import io.airbyte.config.StandardSyncOperation.OperatorType;
import io.airbyte.config.StandardSyncState;
import io.airbyte.config.StandardWorkspace;
import io.airbyte.config.State;
import io.airbyte.db.Database;
import io.airbyte.db.ExceptionWrappingDatabase;
import io.airbyte.db.instance.configs.jooq.enums.ActorType;
import io.airbyte.protocol.models.ConfiguredAirbyteCatalog;
import io.airbyte.protocol.models.ConnectorSpecification;
import io.airbyte.validation.json.JsonValidationException;
import java.io.IOException;
import java.sql.SQLException;
import java.time.OffsetDateTime;
<<<<<<< HEAD
=======
import java.util.ArrayList;
import java.util.Collections;
>>>>>>> 0beda4f2
import java.util.HashMap;
import java.util.HashSet;
import java.util.List;
import java.util.Map;
import java.util.Optional;
import java.util.Set;
import java.util.UUID;
import java.util.stream.Collectors;
import java.util.stream.Stream;
import org.jooq.DSLContext;
import org.jooq.JSONB;
import org.jooq.Record;
import org.jooq.Record1;
import org.jooq.Result;
import org.jooq.SelectJoinStep;
import org.jooq.TableField;
import org.jooq.impl.TableImpl;
import org.slf4j.Logger;
import org.slf4j.LoggerFactory;

public class DatabaseConfigPersistence implements ConfigPersistence {

  private final ExceptionWrappingDatabase database;
  private static final Logger LOGGER = LoggerFactory.getLogger(DatabaseConfigPersistence.class);

  public DatabaseConfigPersistence(final Database database) {
    this.database = new ExceptionWrappingDatabase(database);
  }

  public ValidatingConfigPersistence withValidation() {
    return new ValidatingConfigPersistence(this);
  }

  @Override
  public <T> T getConfig(final AirbyteConfig configType, final String configId, final Class<T> clazz)
      throws ConfigNotFoundException, JsonValidationException, IOException {
    if (configType == ConfigSchema.STANDARD_WORKSPACE) {
      return (T) getStandardWorkspace(configId);
    } else if (configType == ConfigSchema.STANDARD_SOURCE_DEFINITION) {
      return (T) getStandardSourceDefinition(configId);
    } else if (configType == ConfigSchema.STANDARD_DESTINATION_DEFINITION) {
      return (T) getStandardDestinationDefinition(configId);
    } else if (configType == ConfigSchema.SOURCE_CONNECTION) {
      return (T) getSourceConnection(configId);
    } else if (configType == ConfigSchema.DESTINATION_CONNECTION) {
      return (T) getDestinationConnection(configId);
    } else if (configType == ConfigSchema.SOURCE_OAUTH_PARAM) {
      return (T) getSourceOauthParam(configId);
    } else if (configType == ConfigSchema.DESTINATION_OAUTH_PARAM) {
      return (T) getDestinationOauthParam(configId);
    } else if (configType == ConfigSchema.STANDARD_SYNC_OPERATION) {
      return (T) getStandardSyncOperation(configId);
    } else if (configType == ConfigSchema.STANDARD_SYNC) {
      return (T) getStandardSync(configId);
    } else if (configType == ConfigSchema.STANDARD_SYNC_STATE) {
      return (T) getStandardSyncState(configId);
    } else {
      throw new IllegalArgumentException("Unknown Config Type " + configType);
    }
  }

  private StandardWorkspace getStandardWorkspace(final String configId) throws IOException, ConfigNotFoundException {
    final List<ConfigWithMetadata<StandardWorkspace>> result = listStandardWorkspaceWithMetadata(Optional.of(UUID.fromString(configId)));
    validate(configId, result, ConfigSchema.STANDARD_WORKSPACE);
    return result.get(0).getConfig();
  }

  private StandardSourceDefinition getStandardSourceDefinition(final String configId) throws IOException, ConfigNotFoundException {
    final List<ConfigWithMetadata<StandardSourceDefinition>> result =
        listStandardSourceDefinitionWithMetadata(Optional.of(UUID.fromString(configId)));
    validate(configId, result, ConfigSchema.STANDARD_SOURCE_DEFINITION);
    return result.get(0).getConfig();
  }

  private StandardDestinationDefinition getStandardDestinationDefinition(final String configId) throws IOException, ConfigNotFoundException {
    final List<ConfigWithMetadata<StandardDestinationDefinition>> result =
        listStandardDestinationDefinitionWithMetadata(Optional.of(UUID.fromString(configId)));
    validate(configId, result, ConfigSchema.STANDARD_DESTINATION_DEFINITION);
    return result.get(0).getConfig();
  }

  private SourceConnection getSourceConnection(String configId) throws IOException, ConfigNotFoundException {
    final List<ConfigWithMetadata<SourceConnection>> result = listSourceConnectionWithMetadata(Optional.of(UUID.fromString(configId)));
    validate(configId, result, ConfigSchema.SOURCE_CONNECTION);
    return result.get(0).getConfig();
  }

  private DestinationConnection getDestinationConnection(final String configId) throws IOException, ConfigNotFoundException {
    final List<ConfigWithMetadata<DestinationConnection>> result = listDestinationConnectionWithMetadata(Optional.of(UUID.fromString(configId)));
    validate(configId, result, ConfigSchema.DESTINATION_CONNECTION);
    return result.get(0).getConfig();
  }

  private SourceOAuthParameter getSourceOauthParam(final String configId) throws IOException, ConfigNotFoundException {
    final List<ConfigWithMetadata<SourceOAuthParameter>> result = listSourceOauthParamWithMetadata(Optional.of(UUID.fromString(configId)));
    validate(configId, result, ConfigSchema.SOURCE_OAUTH_PARAM);
    return result.get(0).getConfig();
  }

  private DestinationOAuthParameter getDestinationOauthParam(final String configId) throws IOException, ConfigNotFoundException {
    final List<ConfigWithMetadata<DestinationOAuthParameter>> result = listDestinationOauthParamWithMetadata(Optional.of(UUID.fromString(configId)));
    validate(configId, result, ConfigSchema.DESTINATION_OAUTH_PARAM);
    return result.get(0).getConfig();
  }

  private StandardSyncOperation getStandardSyncOperation(final String configId) throws IOException, ConfigNotFoundException {
    final List<ConfigWithMetadata<StandardSyncOperation>> result = listStandardSyncOperationWithMetadata(Optional.of(UUID.fromString(configId)));
    validate(configId, result, ConfigSchema.STANDARD_SYNC_OPERATION);
    return result.get(0).getConfig();
  }

  private StandardSync getStandardSync(final String configId) throws IOException, ConfigNotFoundException {
    final List<ConfigWithMetadata<StandardSync>> result = listStandardSyncWithMetadata(Optional.of(UUID.fromString(configId)));
    validate(configId, result, ConfigSchema.STANDARD_SYNC);
    return result.get(0).getConfig();
  }

  private StandardSyncState getStandardSyncState(final String configId) throws IOException, ConfigNotFoundException {
    final List<ConfigWithMetadata<StandardSyncState>> result = listStandardSyncStateWithMetadata(Optional.of(UUID.fromString(configId)));
    validate(configId, result, ConfigSchema.STANDARD_SYNC_STATE);
    return result.get(0).getConfig();
  }

  private List<UUID> connectionOperationIds(final UUID connectionId) throws IOException {
    final Result<Record> result = database.query(ctx -> ctx.select(asterisk())
        .from(CONNECTION_OPERATION)
        .where(CONNECTION_OPERATION.CONNECTION_ID.eq(connectionId))
        .fetch());

    final List<UUID> ids = new ArrayList<>();
    for (Record record : result) {
      ids.add(record.get(CONNECTION_OPERATION.OPERATION_ID));
    }

    return ids;
  }

  private <T> void validate(final String configId, final List<ConfigWithMetadata<T>> result, final AirbyteConfig airbyteConfig)
      throws ConfigNotFoundException {
    if (result.isEmpty()) {
      throw new ConfigNotFoundException(airbyteConfig, configId);
    } else if (result.size() > 1) {
      throw new IllegalStateException(String.format("Multiple %s configs found for ID %s: %s", airbyteConfig, configId, result));
    }
  }

  @Override
  public <T> List<T> listConfigs(final AirbyteConfig configType, final Class<T> clazz) throws JsonValidationException, IOException {
    final List<T> config = new ArrayList<>();
    listConfigsWithMetadata(configType, clazz).forEach(c -> config.add(c.getConfig()));
    return config;
  }

  @Override
  public <T> List<ConfigWithMetadata<T>> listConfigsWithMetadata(final AirbyteConfig configType, final Class<T> clazz) throws IOException {
    final List<ConfigWithMetadata<T>> configWithMetadata = new ArrayList<>();
    if (configType == ConfigSchema.STANDARD_WORKSPACE) {
      listStandardWorkspaceWithMetadata().forEach(c -> configWithMetadata.add((ConfigWithMetadata<T>) c));
    } else if (configType == ConfigSchema.STANDARD_SOURCE_DEFINITION) {
      listStandardSourceDefinitionWithMetadata().forEach(c -> configWithMetadata.add((ConfigWithMetadata<T>) c));
    } else if (configType == ConfigSchema.STANDARD_DESTINATION_DEFINITION) {
      listStandardDestinationDefinitionWithMetadata().forEach(c -> configWithMetadata.add((ConfigWithMetadata<T>) c));
    } else if (configType == ConfigSchema.SOURCE_CONNECTION) {
      listSourceConnectionWithMetadata().forEach(c -> configWithMetadata.add((ConfigWithMetadata<T>) c));
    } else if (configType == ConfigSchema.DESTINATION_CONNECTION) {
      listDestinationConnectionWithMetadata().forEach(c -> configWithMetadata.add((ConfigWithMetadata<T>) c));
    } else if (configType == ConfigSchema.SOURCE_OAUTH_PARAM) {
      listSourceOauthParamWithMetadata().forEach(c -> configWithMetadata.add((ConfigWithMetadata<T>) c));
    } else if (configType == ConfigSchema.DESTINATION_OAUTH_PARAM) {
      listDestinationOauthParamWithMetadata().forEach(c -> configWithMetadata.add((ConfigWithMetadata<T>) c));
    } else if (configType == ConfigSchema.STANDARD_SYNC_OPERATION) {
      listStandardSyncOperationWithMetadata().forEach(c -> configWithMetadata.add((ConfigWithMetadata<T>) c));
    } else if (configType == ConfigSchema.STANDARD_SYNC) {
      listStandardSyncWithMetadata().forEach(c -> configWithMetadata.add((ConfigWithMetadata<T>) c));
    } else if (configType == ConfigSchema.STANDARD_SYNC_STATE) {
      listStandardSyncStateWithMetadata().forEach(c -> configWithMetadata.add((ConfigWithMetadata<T>) c));
    } else {
      throw new IllegalArgumentException("Unknown Config Type " + configType);
    }

    return configWithMetadata;
  }

  private List<ConfigWithMetadata<StandardWorkspace>> listStandardWorkspaceWithMetadata() throws IOException {
    return listStandardWorkspaceWithMetadata(Optional.empty());
  }

  private List<ConfigWithMetadata<StandardWorkspace>> listStandardWorkspaceWithMetadata(final Optional<UUID> configId) throws IOException {
    final Result<Record> result = database.query(ctx -> {
      final SelectJoinStep<Record> query = ctx.select(asterisk()).from(WORKSPACE);
      if (configId.isPresent()) {
        return query.where(WORKSPACE.ID.eq(configId.get())).fetch();
      }
      return query.fetch();
    });

    final List<ConfigWithMetadata<StandardWorkspace>> standardWorkspaces = new ArrayList<>();
    for (final Record record : result) {
      final List<Notification> notificationList = new ArrayList<>();
      final List fetchedNotifications = Jsons.deserialize(record.get(WORKSPACE.NOTIFICATIONS).data(), List.class);
      for (Object notification : fetchedNotifications) {
        notificationList.add(Jsons.convertValue(notification, Notification.class));
      }
      final StandardWorkspace workspace = buildStandardWorkspace(record, notificationList);
      standardWorkspaces.add(new ConfigWithMetadata<>(
          record.get(WORKSPACE.ID).toString(),
          ConfigSchema.STANDARD_WORKSPACE.name(),
          record.get(WORKSPACE.CREATED_AT).toInstant(),
          record.get(WORKSPACE.UPDATED_AT).toInstant(),
          workspace));
    }
    return standardWorkspaces;
  }

  private StandardWorkspace buildStandardWorkspace(final Record record, final List<Notification> notificationList) {
    return new StandardWorkspace()
        .withWorkspaceId(record.get(WORKSPACE.ID))
        .withName(record.get(WORKSPACE.NAME))
        .withSlug(record.get(WORKSPACE.SLUG))
        .withInitialSetupComplete(record.get(WORKSPACE.INITIAL_SETUP_COMPLETE))
        .withCustomerId(record.get(WORKSPACE.CUSTOMER_ID))
        .withEmail(record.get(WORKSPACE.EMAIL))
        .withAnonymousDataCollection(record.get(WORKSPACE.ANONYMOUS_DATA_COLLECTION))
        .withNews(record.get(WORKSPACE.SEND_NEWSLETTER))
        .withSecurityUpdates(record.get(WORKSPACE.SEND_SECURITY_UPDATES))
        .withDisplaySetupWizard(record.get(WORKSPACE.DISPLAY_SETUP_WIZARD))
        .withTombstone(record.get(WORKSPACE.TOMBSTONE))
        .withNotifications(notificationList)
        .withFirstCompletedSync(record.get(WORKSPACE.FIRST_SYNC_COMPLETE))
        .withFeedbackDone(record.get(WORKSPACE.FEEDBACK_COMPLETE));
  }

  private List<ConfigWithMetadata<StandardSourceDefinition>> listStandardSourceDefinitionWithMetadata() throws IOException {
    return listStandardSourceDefinitionWithMetadata(Optional.empty());
  }

  private List<ConfigWithMetadata<StandardSourceDefinition>> listStandardSourceDefinitionWithMetadata(final Optional<UUID> configId)
      throws IOException {
    final Result<Record> result = database.query(ctx -> {
      final SelectJoinStep<Record> query = ctx.select(asterisk()).from(ACTOR_DEFINITION);
      if (configId.isPresent()) {
        return query.where(ACTOR_DEFINITION.ACTOR_TYPE.eq(ActorType.source), ACTOR_DEFINITION.ID.eq(configId.get())).fetch();
      }
      return query.where(ACTOR_DEFINITION.ACTOR_TYPE.eq(ActorType.source)).fetch();
    });

    final List<ConfigWithMetadata<StandardSourceDefinition>> standardSourceDefinitions = new ArrayList<>();

    for (final Record record : result) {
      final StandardSourceDefinition standardSourceDefinition = buildStandardSourceDefinition(record);
      standardSourceDefinitions.add(new ConfigWithMetadata<>(
          record.get(ACTOR_DEFINITION.ID).toString(),
          ConfigSchema.STANDARD_SOURCE_DEFINITION.name(),
          record.get(ACTOR_DEFINITION.CREATED_AT).toInstant(),
          record.get(ACTOR_DEFINITION.UPDATED_AT).toInstant(),
          standardSourceDefinition));
    }
    return standardSourceDefinitions;
  }

  private StandardSourceDefinition buildStandardSourceDefinition(final Record record) {
    return new StandardSourceDefinition()
        .withSourceDefinitionId(record.get(ACTOR_DEFINITION.ID))
        .withDockerImageTag(record.get(ACTOR_DEFINITION.DOCKER_IMAGE_TAG))
        .withIcon(record.get(ACTOR_DEFINITION.ICON))
        .withDockerRepository(record.get(ACTOR_DEFINITION.DOCKER_REPOSITORY))
        .withDocumentationUrl(record.get(ACTOR_DEFINITION.DOCUMENTATION_URL))
        .withName(record.get(ACTOR_DEFINITION.NAME))
        .withSourceType(record.get(ACTOR_DEFINITION.SOURCE_TYPE) == null ? null
            : Enums.toEnum(record.get(ACTOR_DEFINITION.SOURCE_TYPE, String.class), SourceType.class).orElseThrow())
        .withSpec(Jsons.deserialize(record.get(ACTOR_DEFINITION.SPEC).data(), ConnectorSpecification.class));
  }

  private List<ConfigWithMetadata<StandardDestinationDefinition>> listStandardDestinationDefinitionWithMetadata() throws IOException {
    return listStandardDestinationDefinitionWithMetadata(Optional.empty());
  }

  private List<ConfigWithMetadata<StandardDestinationDefinition>> listStandardDestinationDefinitionWithMetadata(final Optional<UUID> configId)
      throws IOException {
    final Result<Record> result = database.query(ctx -> {
      final SelectJoinStep<Record> query = ctx.select(asterisk()).from(ACTOR_DEFINITION);
      if (configId.isPresent()) {
        return query.where(ACTOR_DEFINITION.ACTOR_TYPE.eq(ActorType.destination), ACTOR_DEFINITION.ID.eq(configId.get())).fetch();
      }
      return query.where(ACTOR_DEFINITION.ACTOR_TYPE.eq(ActorType.destination)).fetch();
    });

    final List<ConfigWithMetadata<StandardDestinationDefinition>> standardDestinationDefinitions = new ArrayList<>();

    for (final Record record : result) {
      final StandardDestinationDefinition standardDestinationDefinition = buildStandardDestinationDefinition(record);
      standardDestinationDefinitions.add(new ConfigWithMetadata<>(
          record.get(ACTOR_DEFINITION.ID).toString(),
          ConfigSchema.STANDARD_DESTINATION_DEFINITION.name(),
          record.get(ACTOR_DEFINITION.CREATED_AT).toInstant(),
          record.get(ACTOR_DEFINITION.UPDATED_AT).toInstant(),
          standardDestinationDefinition));
    }
    return standardDestinationDefinitions;
  }

  private StandardDestinationDefinition buildStandardDestinationDefinition(final Record record) {
    return new StandardDestinationDefinition()
        .withDestinationDefinitionId(record.get(ACTOR_DEFINITION.ID))
        .withDockerImageTag(record.get(ACTOR_DEFINITION.DOCKER_IMAGE_TAG))
        .withIcon(record.get(ACTOR_DEFINITION.ICON))
        .withDockerRepository(record.get(ACTOR_DEFINITION.DOCKER_REPOSITORY))
        .withDocumentationUrl(record.get(ACTOR_DEFINITION.DOCUMENTATION_URL))
        .withName(record.get(ACTOR_DEFINITION.NAME))
        .withSpec(Jsons.deserialize(record.get(ACTOR_DEFINITION.SPEC).data(), ConnectorSpecification.class));
  }

  private List<ConfigWithMetadata<SourceConnection>> listSourceConnectionWithMetadata() throws IOException {
    return listSourceConnectionWithMetadata(Optional.empty());
  }

  private List<ConfigWithMetadata<SourceConnection>> listSourceConnectionWithMetadata(final Optional<UUID> configId) throws IOException {
    final Result<Record> result = database.query(ctx -> {
      final SelectJoinStep<Record> query = ctx.select(asterisk()).from(ACTOR);
      if (configId.isPresent()) {
        return query.where(ACTOR.ACTOR_TYPE.eq(ActorType.source), ACTOR.ID.eq(configId.get())).fetch();
      }
      return query.where(ACTOR.ACTOR_TYPE.eq(ActorType.source)).fetch();
    });

    final List<ConfigWithMetadata<SourceConnection>> sourceConnections = new ArrayList<>();
    for (final Record record : result) {
      final SourceConnection sourceConnection = buildSourceConnection(record);
      sourceConnections.add(new ConfigWithMetadata<>(
          record.get(ACTOR.ID).toString(),
          ConfigSchema.SOURCE_CONNECTION.name(),
          record.get(ACTOR.CREATED_AT).toInstant(),
          record.get(ACTOR.UPDATED_AT).toInstant(),
          sourceConnection));
    }
    return sourceConnections;
  }

  private SourceConnection buildSourceConnection(final Record record) {
    return new SourceConnection()
        .withSourceId(record.get(ACTOR.ID))
        .withConfiguration(Jsons.deserialize(record.get(ACTOR.CONFIGURATION).data()))
        .withWorkspaceId(record.get(ACTOR.WORKSPACE_ID))
        .withSourceDefinitionId(record.get(ACTOR.ACTOR_DEFINITION_ID))
        .withTombstone(record.get(ACTOR.TOMBSTONE))
        .withName(record.get(ACTOR.NAME));
  }

  private List<ConfigWithMetadata<DestinationConnection>> listDestinationConnectionWithMetadata() throws IOException {
    return listDestinationConnectionWithMetadata(Optional.empty());
  }

  private List<ConfigWithMetadata<DestinationConnection>> listDestinationConnectionWithMetadata(final Optional<UUID> configId) throws IOException {
    final Result<Record> result = database.query(ctx -> {
      final SelectJoinStep<Record> query = ctx.select(asterisk()).from(ACTOR);
      if (configId.isPresent()) {
        return query.where(ACTOR.ACTOR_TYPE.eq(ActorType.destination), ACTOR.ID.eq(configId.get())).fetch();
      }
      return query.where(ACTOR.ACTOR_TYPE.eq(ActorType.destination)).fetch();
    });

    final List<ConfigWithMetadata<DestinationConnection>> destinationConnections = new ArrayList<>();
    for (final Record record : result) {
      final DestinationConnection destinationConnection = buildDestinationConnection(record);
      destinationConnections.add(new ConfigWithMetadata<>(
          record.get(ACTOR.ID).toString(),
          ConfigSchema.DESTINATION_CONNECTION.name(),
          record.get(ACTOR.CREATED_AT).toInstant(),
          record.get(ACTOR.UPDATED_AT).toInstant(),
          destinationConnection));
    }
    return destinationConnections;
  }

  private DestinationConnection buildDestinationConnection(final Record record) {
    return new DestinationConnection()
        .withDestinationId(record.get(ACTOR.ID))
        .withConfiguration(Jsons.deserialize(record.get(ACTOR.CONFIGURATION).data()))
        .withWorkspaceId(record.get(ACTOR.WORKSPACE_ID))
        .withDestinationDefinitionId(record.get(ACTOR.ACTOR_DEFINITION_ID))
        .withTombstone(record.get(ACTOR.TOMBSTONE))
        .withName(record.get(ACTOR.NAME));
  }

  private List<ConfigWithMetadata<SourceOAuthParameter>> listSourceOauthParamWithMetadata() throws IOException {
    return listSourceOauthParamWithMetadata(Optional.empty());
  }

  private List<ConfigWithMetadata<SourceOAuthParameter>> listSourceOauthParamWithMetadata(final Optional<UUID> configId) throws IOException {
    final Result<Record> result = database.query(ctx -> {
      final SelectJoinStep<Record> query = ctx.select(asterisk()).from(ACTOR_OAUTH_PARAMETER);
      if (configId.isPresent()) {
        return query.where(ACTOR_OAUTH_PARAMETER.ACTOR_TYPE.eq(ActorType.source), ACTOR_OAUTH_PARAMETER.ID.eq(configId.get())).fetch();
      }
      return query.where(ACTOR_OAUTH_PARAMETER.ACTOR_TYPE.eq(ActorType.source)).fetch();
    });

    final List<ConfigWithMetadata<SourceOAuthParameter>> sourceOAuthParameters = new ArrayList<>();
    for (final Record record : result) {
      final SourceOAuthParameter sourceOAuthParameter = buildSourceOAuthParameter(record);
      sourceOAuthParameters.add(new ConfigWithMetadata<>(
          record.get(ACTOR_OAUTH_PARAMETER.ID).toString(),
          ConfigSchema.SOURCE_OAUTH_PARAM.name(),
          record.get(ACTOR_OAUTH_PARAMETER.CREATED_AT).toInstant(),
          record.get(ACTOR_OAUTH_PARAMETER.UPDATED_AT).toInstant(),
          sourceOAuthParameter));
    }
    return sourceOAuthParameters;
  }

  private SourceOAuthParameter buildSourceOAuthParameter(final Record record) {
    return new SourceOAuthParameter()
        .withOauthParameterId(record.get(ACTOR_OAUTH_PARAMETER.ID))
        .withConfiguration(Jsons.deserialize(record.get(ACTOR_OAUTH_PARAMETER.CONFIGURATION).data()))
        .withWorkspaceId(record.get(ACTOR_OAUTH_PARAMETER.WORKSPACE_ID))
        .withSourceDefinitionId(record.get(ACTOR_OAUTH_PARAMETER.ACTOR_DEFINITION_ID));
  }

  private List<ConfigWithMetadata<DestinationOAuthParameter>> listDestinationOauthParamWithMetadata() throws IOException {
    return listDestinationOauthParamWithMetadata(Optional.empty());
  }

  private List<ConfigWithMetadata<DestinationOAuthParameter>> listDestinationOauthParamWithMetadata(final Optional<UUID> configId)
      throws IOException {
    final Result<Record> result = database.query(ctx -> {
      final SelectJoinStep<Record> query = ctx.select(asterisk()).from(ACTOR_OAUTH_PARAMETER);
      if (configId.isPresent()) {
        return query.where(ACTOR_OAUTH_PARAMETER.ACTOR_TYPE.eq(ActorType.destination), ACTOR_OAUTH_PARAMETER.ID.eq(configId.get())).fetch();
      }
      return query.where(ACTOR_OAUTH_PARAMETER.ACTOR_TYPE.eq(ActorType.destination)).fetch();
    });

    final List<ConfigWithMetadata<DestinationOAuthParameter>> destinationOAuthParameters = new ArrayList<>();
    for (final Record record : result) {
      final DestinationOAuthParameter destinationOAuthParameter = buildDestinationOAuthParameter(record);
      destinationOAuthParameters.add(new ConfigWithMetadata<>(
          record.get(ACTOR_OAUTH_PARAMETER.ID).toString(),
          ConfigSchema.DESTINATION_OAUTH_PARAM.name(),
          record.get(ACTOR_OAUTH_PARAMETER.CREATED_AT).toInstant(),
          record.get(ACTOR_OAUTH_PARAMETER.UPDATED_AT).toInstant(),
          destinationOAuthParameter));
    }
    return destinationOAuthParameters;
  }

  private DestinationOAuthParameter buildDestinationOAuthParameter(final Record record) {
    return new DestinationOAuthParameter()
        .withOauthParameterId(record.get(ACTOR_OAUTH_PARAMETER.ID))
        .withConfiguration(Jsons.deserialize(record.get(ACTOR_OAUTH_PARAMETER.CONFIGURATION).data()))
        .withWorkspaceId(record.get(ACTOR_OAUTH_PARAMETER.WORKSPACE_ID))
        .withDestinationDefinitionId(record.get(ACTOR_OAUTH_PARAMETER.ACTOR_DEFINITION_ID));
  }

  private List<ConfigWithMetadata<StandardSyncOperation>> listStandardSyncOperationWithMetadata() throws IOException {
    return listStandardSyncOperationWithMetadata(Optional.empty());
  }

  private List<ConfigWithMetadata<StandardSyncOperation>> listStandardSyncOperationWithMetadata(final Optional<UUID> configId) throws IOException {
    final Result<Record> result = database.query(ctx -> {
      final SelectJoinStep<Record> query = ctx.select(asterisk()).from(OPERATION);
      if (configId.isPresent()) {
        return query.where(OPERATION.ID.eq(configId.get())).fetch();
      }
      return query.fetch();
    });

    final List<ConfigWithMetadata<StandardSyncOperation>> standardSyncOperations = new ArrayList<>();
    for (final Record record : result) {
      final StandardSyncOperation standardSyncOperation = buildStandardSyncOperation(record);
      standardSyncOperations.add(new ConfigWithMetadata<>(
          record.get(OPERATION.ID).toString(),
          ConfigSchema.STANDARD_SYNC_OPERATION.name(),
          record.get(OPERATION.CREATED_AT).toInstant(),
          record.get(OPERATION.UPDATED_AT).toInstant(),
          standardSyncOperation));
    }
    return standardSyncOperations;
  }

  private StandardSyncOperation buildStandardSyncOperation(final Record record) {
    return new StandardSyncOperation()
        .withOperationId(record.get(OPERATION.ID))
        .withName(record.get(OPERATION.NAME))
        .withWorkspaceId(record.get(OPERATION.WORKSPACE_ID))
        .withOperatorType(Enums.toEnum(record.get(OPERATION.OPERATOR_TYPE, String.class), OperatorType.class).orElseThrow())
        .withOperatorNormalization(Jsons.deserialize(record.get(OPERATION.OPERATOR_NORMALIZATION).data(), OperatorNormalization.class))
        .withOperatorDbt(Jsons.deserialize(record.get(OPERATION.OPERATOR_DBT).data(), OperatorDbt.class))
        .withTombstone(record.get(OPERATION.TOMBSTONE));
  }

  private List<ConfigWithMetadata<StandardSync>> listStandardSyncWithMetadata() throws IOException {
    return listStandardSyncWithMetadata(Optional.empty());
  }

  private List<ConfigWithMetadata<StandardSync>> listStandardSyncWithMetadata(final Optional<UUID> configId) throws IOException {
    final Result<Record> result = database.query(ctx -> {
      final SelectJoinStep<Record> query = ctx.select(asterisk()).from(CONNECTION);
      if (configId.isPresent()) {
        return query.where(CONNECTION.ID.eq(configId.get())).fetch();
      }
      return query.fetch();
    });

    final List<ConfigWithMetadata<StandardSync>> standardSyncs = new ArrayList<>();
    for (final Record record : result) {
      final StandardSync standardSync = buildStandardSync(record);
      standardSyncs.add(new ConfigWithMetadata<>(
          record.get(CONNECTION.ID).toString(),
          ConfigSchema.STANDARD_SYNC.name(),
          record.get(CONNECTION.CREATED_AT).toInstant(),
          record.get(CONNECTION.UPDATED_AT).toInstant(),
          standardSync));
    }
    return standardSyncs;
  }

  private StandardSync buildStandardSync(final Record record) throws IOException {
    return new StandardSync()
        .withConnectionId(record.get(CONNECTION.ID))
        .withNamespaceDefinition(
            Enums.toEnum(record.get(CONNECTION.NAMESPACE_DEFINITION, String.class), NamespaceDefinitionType.class)
                .orElseThrow())
        .withNamespaceFormat(record.get(CONNECTION.NAMESPACE_FORMAT))
        .withPrefix(record.get(CONNECTION.PREFIX))
        .withSourceId(record.get(CONNECTION.SOURCE_ID))
        .withDestinationId(record.get(CONNECTION.DESTINATION_ID))
        .withName(record.get(CONNECTION.NAME))
        .withCatalog(Jsons.deserialize(record.get(CONNECTION.CATALOG).data(), ConfiguredAirbyteCatalog.class))
        .withStatus(
            record.get(CONNECTION.STATUS) == null ? null : Enums.toEnum(record.get(CONNECTION.STATUS, String.class), Status.class).orElseThrow())
        .withSchedule(Jsons.deserialize(record.get(CONNECTION.SCHEDULE).data(), Schedule.class))
        .withManual(record.get(CONNECTION.MANUAL))
        .withOperationIds(connectionOperationIds(record.get(CONNECTION.ID)))
        .withResourceRequirements(Jsons.deserialize(record.get(CONNECTION.RESOURCE_REQUIREMENTS).data(), ResourceRequirements.class));
  }

  private List<ConfigWithMetadata<StandardSyncState>> listStandardSyncStateWithMetadata() throws IOException {
    return listStandardSyncStateWithMetadata(Optional.empty());
  }

  private List<ConfigWithMetadata<StandardSyncState>> listStandardSyncStateWithMetadata(final Optional<UUID> configId) throws IOException {
    final Result<Record> result = database.query(ctx -> {
      final SelectJoinStep<Record> query = ctx.select(asterisk()).from(STATE);
      if (configId.isPresent()) {
        return query.where(STATE.CONNECTION_ID.eq(configId.get())).fetch();
      }
      return query.fetch();
    });
    final List<ConfigWithMetadata<StandardSyncState>> standardSyncStates = new ArrayList<>();
    for (final Record record : result) {
      final StandardSyncState standardSyncState = buildStandardSyncState(record);
      standardSyncStates.add(new ConfigWithMetadata<>(
          record.get(STATE.CONNECTION_ID).toString(),
          ConfigSchema.STANDARD_SYNC_STATE.name(),
          record.get(STATE.CREATED_AT).toInstant(),
          record.get(STATE.UPDATED_AT).toInstant(),
          standardSyncState));
    }
    return standardSyncStates;
  }

  private StandardSyncState buildStandardSyncState(final Record record) {
    return new StandardSyncState()
        .withConnectionId(record.get(STATE.CONNECTION_ID))
        .withState(Jsons.deserialize(record.get(STATE.STATE_).data(), State.class));
  }

  @Override
<<<<<<< HEAD
  public <T> void writeConfig(final AirbyteConfig configType, final String configId, final T config) throws IOException {
    final Map<String, T> configIdToConfig = new HashMap<>() {

      {
        put(configId, config);
      }

    };
    writeConfigs(configType, configIdToConfig);
  }

  @Override
  public <T> void writeConfigs(final AirbyteConfig configType, final Map<String, T> configs) throws IOException {
    database.transaction(ctx -> {
      final OffsetDateTime timestamp = OffsetDateTime.now();
      configs.forEach((configId, config) -> {
        final boolean isExistingConfig = ctx.fetchExists(select()
            .from(AIRBYTE_CONFIGS)
            .where(AIRBYTE_CONFIGS.CONFIG_TYPE.eq(configType.name()), AIRBYTE_CONFIGS.CONFIG_ID.eq(configId)));

        if (isExistingConfig) {
          updateConfigRecord(ctx, timestamp, configType.name(), Jsons.jsonNode(config), configId);
        } else {
          insertConfigRecord(ctx, timestamp, configType.name(), Jsons.jsonNode(config),
              configType.getIdFieldName());
        }
      });
=======
  public <T> void writeConfig(final AirbyteConfig configType, final String configId, final T config) throws JsonValidationException, IOException {
    if (configType == ConfigSchema.STANDARD_WORKSPACE) {
      writeStandardWorkspace(Collections.singletonList((StandardWorkspace) config));
    } else if (configType == ConfigSchema.STANDARD_SOURCE_DEFINITION) {
      writeStandardSourceDefinition(Collections.singletonList((StandardSourceDefinition) config));
    } else if (configType == ConfigSchema.STANDARD_DESTINATION_DEFINITION) {
      writeStandardDestinationDefinition(Collections.singletonList((StandardDestinationDefinition) config));
    } else if (configType == ConfigSchema.SOURCE_CONNECTION) {
      writeSourceConnection(Collections.singletonList((SourceConnection) config));
    } else if (configType == ConfigSchema.DESTINATION_CONNECTION) {
      writeDestinationConnection(Collections.singletonList((DestinationConnection) config));
    } else if (configType == ConfigSchema.SOURCE_OAUTH_PARAM) {
      writeSourceOauthParameter(Collections.singletonList((SourceOAuthParameter) config));
    } else if (configType == ConfigSchema.DESTINATION_OAUTH_PARAM) {
      writeDestinationOauthParameter(Collections.singletonList((DestinationOAuthParameter) config));
    } else if (configType == ConfigSchema.STANDARD_SYNC_OPERATION) {
      writeStandardSyncOperation(Collections.singletonList((StandardSyncOperation) config));
    } else if (configType == ConfigSchema.STANDARD_SYNC) {
      writeStandardSync(Collections.singletonList((StandardSync) config));
    } else if (configType == ConfigSchema.STANDARD_SYNC_STATE) {
      writeStandardSyncState(Collections.singletonList((StandardSyncState) config));
    } else {
      throw new IllegalArgumentException("Unknown Config Type " + configType);
    }
  }

  private void writeStandardWorkspace(final List<StandardWorkspace> configs) throws IOException {
    database.transaction(ctx -> {
      writeStandardWorkspace(configs, ctx);
      return null;
    });
  }

  private void writeStandardWorkspace(final List<StandardWorkspace> configs, final DSLContext ctx) {
    final OffsetDateTime timestamp = OffsetDateTime.now();
    configs.forEach((standardWorkspace) -> {
      final boolean isExistingConfig = ctx.fetchExists(select()
          .from(WORKSPACE)
          .where(WORKSPACE.ID.eq(standardWorkspace.getWorkspaceId())));

      if (isExistingConfig) {
        ctx.update(WORKSPACE)
            .set(WORKSPACE.ID, standardWorkspace.getWorkspaceId())
            .set(WORKSPACE.CUSTOMER_ID, standardWorkspace.getCustomerId())
            .set(WORKSPACE.NAME, standardWorkspace.getName())
            .set(WORKSPACE.SLUG, standardWorkspace.getSlug())
            .set(WORKSPACE.EMAIL, standardWorkspace.getEmail())
            .set(WORKSPACE.INITIAL_SETUP_COMPLETE, standardWorkspace.getInitialSetupComplete())
            .set(WORKSPACE.ANONYMOUS_DATA_COLLECTION, standardWorkspace.getAnonymousDataCollection())
            .set(WORKSPACE.SEND_NEWSLETTER, standardWorkspace.getNews())
            .set(WORKSPACE.SEND_SECURITY_UPDATES, standardWorkspace.getSecurityUpdates())
            .set(WORKSPACE.DISPLAY_SETUP_WIZARD, standardWorkspace.getDisplaySetupWizard())
            .set(WORKSPACE.TOMBSTONE, standardWorkspace.getTombstone() != null && standardWorkspace.getTombstone())
            .set(WORKSPACE.NOTIFICATIONS, JSONB.valueOf(Jsons.serialize(standardWorkspace.getNotifications())))
            .set(WORKSPACE.FIRST_SYNC_COMPLETE, standardWorkspace.getFirstCompletedSync())
            .set(WORKSPACE.FEEDBACK_COMPLETE, standardWorkspace.getFeedbackDone())
            .set(WORKSPACE.UPDATED_AT, timestamp)
            .where(WORKSPACE.ID.eq(standardWorkspace.getWorkspaceId()))
            .execute();
      } else {
        ctx.insertInto(WORKSPACE)
            .set(WORKSPACE.ID, standardWorkspace.getWorkspaceId())
            .set(WORKSPACE.CUSTOMER_ID, standardWorkspace.getCustomerId())
            .set(WORKSPACE.NAME, standardWorkspace.getName())
            .set(WORKSPACE.SLUG, standardWorkspace.getSlug())
            .set(WORKSPACE.EMAIL, standardWorkspace.getEmail())
            .set(WORKSPACE.INITIAL_SETUP_COMPLETE, standardWorkspace.getInitialSetupComplete())
            .set(WORKSPACE.ANONYMOUS_DATA_COLLECTION, standardWorkspace.getAnonymousDataCollection())
            .set(WORKSPACE.SEND_NEWSLETTER, standardWorkspace.getNews())
            .set(WORKSPACE.SEND_SECURITY_UPDATES, standardWorkspace.getSecurityUpdates())
            .set(WORKSPACE.DISPLAY_SETUP_WIZARD, standardWorkspace.getDisplaySetupWizard())
            .set(WORKSPACE.TOMBSTONE, standardWorkspace.getTombstone() != null && standardWorkspace.getTombstone())
            .set(WORKSPACE.NOTIFICATIONS, JSONB.valueOf(Jsons.serialize(standardWorkspace.getNotifications())))
            .set(WORKSPACE.FIRST_SYNC_COMPLETE, standardWorkspace.getFirstCompletedSync())
            .set(WORKSPACE.FEEDBACK_COMPLETE, standardWorkspace.getFeedbackDone())
            .set(WORKSPACE.CREATED_AT, timestamp)
            .set(WORKSPACE.UPDATED_AT, timestamp)
            .execute();
      }
    });
  }

  private void writeStandardSourceDefinition(final List<StandardSourceDefinition> configs) throws IOException {
    database.transaction(ctx -> {
      writeStandardSourceDefinition(configs, ctx);
      return null;
    });
  }

  private void writeStandardSourceDefinition(final List<StandardSourceDefinition> configs, final DSLContext ctx) {
    final OffsetDateTime timestamp = OffsetDateTime.now();
    configs.forEach((standardSourceDefinition) -> {
      final boolean isExistingConfig = ctx.fetchExists(select()
          .from(ACTOR_DEFINITION)
          .where(ACTOR_DEFINITION.ID.eq(standardSourceDefinition.getSourceDefinitionId())));

      if (isExistingConfig) {
        ctx.update(ACTOR_DEFINITION)
            .set(ACTOR_DEFINITION.ID, standardSourceDefinition.getSourceDefinitionId())
            .set(ACTOR_DEFINITION.NAME, standardSourceDefinition.getName())
            .set(ACTOR_DEFINITION.DOCKER_REPOSITORY, standardSourceDefinition.getDockerRepository())
            .set(ACTOR_DEFINITION.DOCKER_IMAGE_TAG, standardSourceDefinition.getDockerImageTag())
            .set(ACTOR_DEFINITION.DOCUMENTATION_URL, standardSourceDefinition.getDocumentationUrl())
            .set(ACTOR_DEFINITION.ICON, standardSourceDefinition.getIcon())
            .set(ACTOR_DEFINITION.ACTOR_TYPE, ActorType.source)
            .set(ACTOR_DEFINITION.SOURCE_TYPE,
                standardSourceDefinition.getSourceType() == null ? null
                    : Enums.toEnum(standardSourceDefinition.getSourceType().value(),
                        io.airbyte.db.instance.configs.jooq.enums.SourceType.class).orElseThrow())
            .set(ACTOR_DEFINITION.SPEC, JSONB.valueOf(Jsons.serialize(standardSourceDefinition.getSpec())))
            .set(ACTOR_DEFINITION.UPDATED_AT, timestamp)
            .where(ACTOR_DEFINITION.ID.eq(standardSourceDefinition.getSourceDefinitionId()))
            .execute();

      } else {
        ctx.insertInto(ACTOR_DEFINITION)
            .set(ACTOR_DEFINITION.ID, standardSourceDefinition.getSourceDefinitionId())
            .set(ACTOR_DEFINITION.NAME, standardSourceDefinition.getName())
            .set(ACTOR_DEFINITION.DOCKER_REPOSITORY, standardSourceDefinition.getDockerRepository())
            .set(ACTOR_DEFINITION.DOCKER_IMAGE_TAG, standardSourceDefinition.getDockerImageTag())
            .set(ACTOR_DEFINITION.DOCUMENTATION_URL, standardSourceDefinition.getDocumentationUrl())
            .set(ACTOR_DEFINITION.ICON, standardSourceDefinition.getIcon())
            .set(ACTOR_DEFINITION.ACTOR_TYPE, ActorType.source)
            .set(ACTOR_DEFINITION.SOURCE_TYPE,
                standardSourceDefinition.getSourceType() == null ? null
                    : Enums.toEnum(standardSourceDefinition.getSourceType().value(),
                        io.airbyte.db.instance.configs.jooq.enums.SourceType.class).orElseThrow())
            .set(ACTOR_DEFINITION.SPEC, JSONB.valueOf(Jsons.serialize(standardSourceDefinition.getSpec())))
            .set(ACTOR_DEFINITION.CREATED_AT, timestamp)
            .set(ACTOR_DEFINITION.UPDATED_AT, timestamp)
            .execute();
      }
    });
  }
>>>>>>> 0beda4f2

  private void writeStandardDestinationDefinition(final List<StandardDestinationDefinition> configs) throws IOException {
    database.transaction(ctx -> {
      writeStandardDestinationDefinition(configs, ctx);
      return null;
    });
  }

  private void writeStandardDestinationDefinition(final List<StandardDestinationDefinition> configs, final DSLContext ctx) {
    final OffsetDateTime timestamp = OffsetDateTime.now();
    configs.forEach((standardDestinationDefinition) -> {
      final boolean isExistingConfig = ctx.fetchExists(select()
          .from(ACTOR_DEFINITION)
          .where(ACTOR_DEFINITION.ID.eq(standardDestinationDefinition.getDestinationDefinitionId())));

      if (isExistingConfig) {
        ctx.update(ACTOR_DEFINITION)
            .set(ACTOR_DEFINITION.ID, standardDestinationDefinition.getDestinationDefinitionId())
            .set(ACTOR_DEFINITION.NAME, standardDestinationDefinition.getName())
            .set(ACTOR_DEFINITION.DOCKER_REPOSITORY, standardDestinationDefinition.getDockerRepository())
            .set(ACTOR_DEFINITION.DOCKER_IMAGE_TAG, standardDestinationDefinition.getDockerImageTag())
            .set(ACTOR_DEFINITION.DOCUMENTATION_URL, standardDestinationDefinition.getDocumentationUrl())
            .set(ACTOR_DEFINITION.ICON, standardDestinationDefinition.getIcon())
            .set(ACTOR_DEFINITION.ACTOR_TYPE, ActorType.destination)
            .set(ACTOR_DEFINITION.SPEC, JSONB.valueOf(Jsons.serialize(standardDestinationDefinition.getSpec())))
            .set(ACTOR_DEFINITION.UPDATED_AT, timestamp)
            .where(ACTOR_DEFINITION.ID.eq(standardDestinationDefinition.getDestinationDefinitionId()))
            .execute();

      } else {
        ctx.insertInto(ACTOR_DEFINITION)
            .set(ACTOR_DEFINITION.ID, standardDestinationDefinition.getDestinationDefinitionId())
            .set(ACTOR_DEFINITION.NAME, standardDestinationDefinition.getName())
            .set(ACTOR_DEFINITION.DOCKER_REPOSITORY, standardDestinationDefinition.getDockerRepository())
            .set(ACTOR_DEFINITION.DOCKER_IMAGE_TAG, standardDestinationDefinition.getDockerImageTag())
            .set(ACTOR_DEFINITION.DOCUMENTATION_URL, standardDestinationDefinition.getDocumentationUrl())
            .set(ACTOR_DEFINITION.ICON, standardDestinationDefinition.getIcon())
            .set(ACTOR_DEFINITION.ACTOR_TYPE, ActorType.destination)
            .set(ACTOR_DEFINITION.SPEC, JSONB.valueOf(Jsons.serialize(standardDestinationDefinition.getSpec())))
            .set(ACTOR_DEFINITION.CREATED_AT, timestamp)
            .set(ACTOR_DEFINITION.UPDATED_AT, timestamp)
            .execute();
      }
    });
  }

  private void writeSourceConnection(final List<SourceConnection> configs) throws IOException {
    database.transaction(ctx -> {
      writeSourceConnection(configs, ctx);
      return null;
    });
  }

  private void writeSourceConnection(final List<SourceConnection> configs, final DSLContext ctx) {
    final OffsetDateTime timestamp = OffsetDateTime.now();
    configs.forEach((sourceConnection) -> {
      final boolean isExistingConfig = ctx.fetchExists(select()
          .from(ACTOR)
          .where(ACTOR.ID.eq(sourceConnection.getSourceId())));

      if (isExistingConfig) {
        ctx.update(ACTOR)
            .set(ACTOR.ID, sourceConnection.getSourceId())
            .set(ACTOR.WORKSPACE_ID, sourceConnection.getWorkspaceId())
            .set(ACTOR.ACTOR_DEFINITION_ID, sourceConnection.getSourceDefinitionId())
            .set(ACTOR.NAME, sourceConnection.getName())
            .set(ACTOR.CONFIGURATION, JSONB.valueOf(Jsons.serialize(sourceConnection.getConfiguration())))
            .set(ACTOR.ACTOR_TYPE, ActorType.source)
            .set(ACTOR.TOMBSTONE, sourceConnection.getTombstone() != null && sourceConnection.getTombstone())
            .set(ACTOR.UPDATED_AT, timestamp)
            .where(ACTOR.ID.eq(sourceConnection.getSourceId()))
            .execute();
      } else {
        ctx.insertInto(ACTOR)
            .set(ACTOR.ID, sourceConnection.getSourceId())
            .set(ACTOR.WORKSPACE_ID, sourceConnection.getWorkspaceId())
            .set(ACTOR.ACTOR_DEFINITION_ID, sourceConnection.getSourceDefinitionId())
            .set(ACTOR.NAME, sourceConnection.getName())
            .set(ACTOR.CONFIGURATION, JSONB.valueOf(Jsons.serialize(sourceConnection.getConfiguration())))
            .set(ACTOR.ACTOR_TYPE, ActorType.source)
            .set(ACTOR.TOMBSTONE, sourceConnection.getTombstone() != null && sourceConnection.getTombstone())
            .set(ACTOR.CREATED_AT, timestamp)
            .set(ACTOR.UPDATED_AT, timestamp)
            .execute();
      }
    });
  }

  private void writeDestinationConnection(final List<DestinationConnection> configs) throws IOException {
    database.transaction(ctx -> {
      writeDestinationConnection(configs, ctx);
      return null;
    });
  }

  private void writeDestinationConnection(final List<DestinationConnection> configs, final DSLContext ctx) {
    final OffsetDateTime timestamp = OffsetDateTime.now();
    configs.forEach((destinationConnection) -> {
      final boolean isExistingConfig = ctx.fetchExists(select()
          .from(ACTOR)
          .where(ACTOR.ID.eq(destinationConnection.getDestinationId())));

      if (isExistingConfig) {
        ctx.update(ACTOR)
            .set(ACTOR.ID, destinationConnection.getDestinationId())
            .set(ACTOR.WORKSPACE_ID, destinationConnection.getWorkspaceId())
            .set(ACTOR.ACTOR_DEFINITION_ID, destinationConnection.getDestinationDefinitionId())
            .set(ACTOR.NAME, destinationConnection.getName())
            .set(ACTOR.CONFIGURATION, JSONB.valueOf(Jsons.serialize(destinationConnection.getConfiguration())))
            .set(ACTOR.ACTOR_TYPE, ActorType.destination)
            .set(ACTOR.TOMBSTONE, destinationConnection.getTombstone() != null && destinationConnection.getTombstone())
            .set(ACTOR.UPDATED_AT, timestamp)
            .where(ACTOR.ID.eq(destinationConnection.getDestinationId()))
            .execute();

      } else {
        ctx.insertInto(ACTOR)
            .set(ACTOR.ID, destinationConnection.getDestinationId())
            .set(ACTOR.WORKSPACE_ID, destinationConnection.getWorkspaceId())
            .set(ACTOR.ACTOR_DEFINITION_ID, destinationConnection.getDestinationDefinitionId())
            .set(ACTOR.NAME, destinationConnection.getName())
            .set(ACTOR.CONFIGURATION, JSONB.valueOf(Jsons.serialize(destinationConnection.getConfiguration())))
            .set(ACTOR.ACTOR_TYPE, ActorType.destination)
            .set(ACTOR.TOMBSTONE, destinationConnection.getTombstone() != null && destinationConnection.getTombstone())
            .set(ACTOR.CREATED_AT, timestamp)
            .set(ACTOR.UPDATED_AT, timestamp)
            .execute();
      }
    });
  }

  private void writeSourceOauthParameter(final List<SourceOAuthParameter> configs) throws IOException {
    database.transaction(ctx -> {
      writeSourceOauthParameter(configs, ctx);
      return null;
    });
  }

  private void writeSourceOauthParameter(final List<SourceOAuthParameter> configs, final DSLContext ctx) {
    final OffsetDateTime timestamp = OffsetDateTime.now();
    configs.forEach((sourceOAuthParameter) -> {
      final boolean isExistingConfig = ctx.fetchExists(select()
          .from(ACTOR_OAUTH_PARAMETER)
          .where(ACTOR_OAUTH_PARAMETER.ID.eq(sourceOAuthParameter.getOauthParameterId())));

      if (isExistingConfig) {
        ctx.update(ACTOR_OAUTH_PARAMETER)
            .set(ACTOR_OAUTH_PARAMETER.ID, sourceOAuthParameter.getOauthParameterId())
            .set(ACTOR_OAUTH_PARAMETER.WORKSPACE_ID, sourceOAuthParameter.getWorkspaceId())
            .set(ACTOR_OAUTH_PARAMETER.ACTOR_DEFINITION_ID, sourceOAuthParameter.getSourceDefinitionId())
            .set(ACTOR_OAUTH_PARAMETER.CONFIGURATION, JSONB.valueOf(Jsons.serialize(sourceOAuthParameter.getConfiguration())))
            .set(ACTOR_OAUTH_PARAMETER.ACTOR_TYPE, ActorType.source)
            .set(ACTOR_OAUTH_PARAMETER.UPDATED_AT, timestamp)
            .where(ACTOR_OAUTH_PARAMETER.ID.eq(sourceOAuthParameter.getOauthParameterId()))
            .execute();
      } else {
        ctx.insertInto(ACTOR_OAUTH_PARAMETER)
            .set(ACTOR_OAUTH_PARAMETER.ID, sourceOAuthParameter.getOauthParameterId())
            .set(ACTOR_OAUTH_PARAMETER.WORKSPACE_ID, sourceOAuthParameter.getWorkspaceId())
            .set(ACTOR_OAUTH_PARAMETER.ACTOR_DEFINITION_ID, sourceOAuthParameter.getSourceDefinitionId())
            .set(ACTOR_OAUTH_PARAMETER.CONFIGURATION, JSONB.valueOf(Jsons.serialize(sourceOAuthParameter.getConfiguration())))
            .set(ACTOR_OAUTH_PARAMETER.ACTOR_TYPE, ActorType.source)
            .set(ACTOR_OAUTH_PARAMETER.CREATED_AT, timestamp)
            .set(ACTOR_OAUTH_PARAMETER.UPDATED_AT, timestamp)
            .execute();
      }
    });
  }

  private void writeDestinationOauthParameter(final List<DestinationOAuthParameter> configs) throws IOException {
    database.transaction(ctx -> {
      writeDestinationOauthParameter(configs, ctx);
      return null;
    });
  }

  private void writeDestinationOauthParameter(final List<DestinationOAuthParameter> configs, final DSLContext ctx) {
    final OffsetDateTime timestamp = OffsetDateTime.now();
    configs.forEach((destinationOAuthParameter) -> {
      final boolean isExistingConfig = ctx.fetchExists(select()
          .from(ACTOR_OAUTH_PARAMETER)
          .where(ACTOR_OAUTH_PARAMETER.ID.eq(destinationOAuthParameter.getOauthParameterId())));

      if (isExistingConfig) {
        ctx.update(ACTOR_OAUTH_PARAMETER)
            .set(ACTOR_OAUTH_PARAMETER.ID, destinationOAuthParameter.getOauthParameterId())
            .set(ACTOR_OAUTH_PARAMETER.WORKSPACE_ID, destinationOAuthParameter.getWorkspaceId())
            .set(ACTOR_OAUTH_PARAMETER.ACTOR_DEFINITION_ID, destinationOAuthParameter.getDestinationDefinitionId())
            .set(ACTOR_OAUTH_PARAMETER.CONFIGURATION, JSONB.valueOf(Jsons.serialize(destinationOAuthParameter.getConfiguration())))
            .set(ACTOR_OAUTH_PARAMETER.ACTOR_TYPE, ActorType.destination)
            .set(ACTOR_OAUTH_PARAMETER.UPDATED_AT, timestamp)
            .where(ACTOR_OAUTH_PARAMETER.ID.eq(destinationOAuthParameter.getOauthParameterId()))
            .execute();

      } else {
        ctx.insertInto(ACTOR_OAUTH_PARAMETER)
            .set(ACTOR_OAUTH_PARAMETER.ID, destinationOAuthParameter.getOauthParameterId())
            .set(ACTOR_OAUTH_PARAMETER.WORKSPACE_ID, destinationOAuthParameter.getWorkspaceId())
            .set(ACTOR_OAUTH_PARAMETER.ACTOR_DEFINITION_ID, destinationOAuthParameter.getDestinationDefinitionId())
            .set(ACTOR_OAUTH_PARAMETER.CONFIGURATION, JSONB.valueOf(Jsons.serialize(destinationOAuthParameter.getConfiguration())))
            .set(ACTOR_OAUTH_PARAMETER.ACTOR_TYPE, ActorType.destination)
            .set(ACTOR_OAUTH_PARAMETER.CREATED_AT, timestamp)
            .set(ACTOR_OAUTH_PARAMETER.UPDATED_AT, timestamp)
            .execute();
      }
    });

  }

  private void writeStandardSyncOperation(final List<StandardSyncOperation> configs) throws IOException {
    database.transaction(ctx -> {
      writeStandardSyncOperation(configs, ctx);
      return null;
    });
  }

  private void writeStandardSyncOperation(final List<StandardSyncOperation> configs, final DSLContext ctx) {
    final OffsetDateTime timestamp = OffsetDateTime.now();
    configs.forEach((standardSyncOperation) -> {
      final boolean isExistingConfig = ctx.fetchExists(select()
          .from(OPERATION)
          .where(OPERATION.ID.eq(standardSyncOperation.getOperationId())));

      if (isExistingConfig) {
        ctx.update(OPERATION)
            .set(OPERATION.ID, standardSyncOperation.getOperationId())
            .set(OPERATION.WORKSPACE_ID, standardSyncOperation.getWorkspaceId())
            .set(OPERATION.NAME, standardSyncOperation.getName())
            .set(OPERATION.OPERATOR_TYPE, Enums.toEnum(standardSyncOperation.getOperatorType().value(),
                io.airbyte.db.instance.configs.jooq.enums.OperatorType.class).orElseThrow())
            .set(OPERATION.OPERATOR_NORMALIZATION, JSONB.valueOf(Jsons.serialize(standardSyncOperation.getOperatorNormalization())))
            .set(OPERATION.OPERATOR_DBT, JSONB.valueOf(Jsons.serialize(standardSyncOperation.getOperatorDbt())))
            .set(OPERATION.TOMBSTONE, standardSyncOperation.getTombstone() != null && standardSyncOperation.getTombstone())
            .set(OPERATION.UPDATED_AT, timestamp)
            .where(OPERATION.ID.eq(standardSyncOperation.getOperationId()))
            .execute();

      } else {
        ctx.insertInto(OPERATION)
            .set(OPERATION.ID, standardSyncOperation.getOperationId())
            .set(OPERATION.WORKSPACE_ID, standardSyncOperation.getWorkspaceId())
            .set(OPERATION.NAME, standardSyncOperation.getName())
            .set(OPERATION.OPERATOR_TYPE, Enums.toEnum(standardSyncOperation.getOperatorType().value(),
                io.airbyte.db.instance.configs.jooq.enums.OperatorType.class).orElseThrow())
            .set(OPERATION.OPERATOR_NORMALIZATION, JSONB.valueOf(Jsons.serialize(standardSyncOperation.getOperatorNormalization())))
            .set(OPERATION.OPERATOR_DBT, JSONB.valueOf(Jsons.serialize(standardSyncOperation.getOperatorDbt())))
            .set(OPERATION.TOMBSTONE, standardSyncOperation.getTombstone() != null && standardSyncOperation.getTombstone())
            .set(OPERATION.CREATED_AT, timestamp)
            .set(OPERATION.UPDATED_AT, timestamp)
            .execute();
      }
    });
  }

  private void writeStandardSync(final List<StandardSync> configs) throws IOException {
    database.transaction(ctx -> {
      writeStandardSync(configs, ctx);
      return null;
    });
  }

  private void writeStandardSync(final List<StandardSync> configs, final DSLContext ctx) {
    final OffsetDateTime timestamp = OffsetDateTime.now();
    configs.forEach((standardSync) -> {
      final boolean isExistingConfig = ctx.fetchExists(select()
          .from(CONNECTION)
          .where(CONNECTION.ID.eq(standardSync.getConnectionId())));

      if (isExistingConfig) {
        ctx.update(CONNECTION)
            .set(CONNECTION.ID, standardSync.getConnectionId())
            .set(CONNECTION.NAMESPACE_DEFINITION, Enums.toEnum(standardSync.getNamespaceDefinition().value(),
                io.airbyte.db.instance.configs.jooq.enums.NamespaceDefinitionType.class).orElseThrow())
            .set(CONNECTION.NAMESPACE_FORMAT, standardSync.getNamespaceFormat())
            .set(CONNECTION.PREFIX, standardSync.getPrefix())
            .set(CONNECTION.SOURCE_ID, standardSync.getSourceId())
            .set(CONNECTION.DESTINATION_ID, standardSync.getDestinationId())
            .set(CONNECTION.NAME, standardSync.getName())
            .set(CONNECTION.CATALOG, JSONB.valueOf(Jsons.serialize(standardSync.getCatalog())))
            .set(CONNECTION.STATUS, standardSync.getStatus() == null ? null
                : Enums.toEnum(standardSync.getStatus().value(),
                    io.airbyte.db.instance.configs.jooq.enums.StatusType.class).orElseThrow())
            .set(CONNECTION.SCHEDULE, JSONB.valueOf(Jsons.serialize(standardSync.getSchedule())))
            .set(CONNECTION.MANUAL, standardSync.getManual())
            .set(CONNECTION.RESOURCE_REQUIREMENTS, JSONB.valueOf(Jsons.serialize(standardSync.getResourceRequirements())))
            .set(CONNECTION.UPDATED_AT, timestamp)
            .where(CONNECTION.ID.eq(standardSync.getConnectionId()))
            .execute();

        ctx.deleteFrom(CONNECTION_OPERATION)
            .where(CONNECTION_OPERATION.CONNECTION_ID.eq(standardSync.getConnectionId()))
            .execute();
        for (final UUID operationIdFromStandardSync : standardSync.getOperationIds()) {
          ctx.insertInto(CONNECTION_OPERATION)
              .set(CONNECTION_OPERATION.ID, UUID.randomUUID())
              .set(CONNECTION_OPERATION.CONNECTION_ID, standardSync.getConnectionId())
              .set(CONNECTION_OPERATION.OPERATION_ID, operationIdFromStandardSync)
              .set(CONNECTION_OPERATION.CREATED_AT, timestamp)
              .set(CONNECTION_OPERATION.UPDATED_AT, timestamp)
              .execute();
        }
      } else {
        ctx.insertInto(CONNECTION)
            .set(CONNECTION.ID, standardSync.getConnectionId())
            .set(CONNECTION.NAMESPACE_DEFINITION, Enums.toEnum(standardSync.getNamespaceDefinition().value(),
                io.airbyte.db.instance.configs.jooq.enums.NamespaceDefinitionType.class).orElseThrow())
            .set(CONNECTION.NAMESPACE_FORMAT, standardSync.getNamespaceFormat())
            .set(CONNECTION.PREFIX, standardSync.getPrefix())
            .set(CONNECTION.SOURCE_ID, standardSync.getSourceId())
            .set(CONNECTION.DESTINATION_ID, standardSync.getDestinationId())
            .set(CONNECTION.NAME, standardSync.getName())
            .set(CONNECTION.CATALOG, JSONB.valueOf(Jsons.serialize(standardSync.getCatalog())))
            .set(CONNECTION.STATUS, standardSync.getStatus() == null ? null
                : Enums.toEnum(standardSync.getStatus().value(),
                    io.airbyte.db.instance.configs.jooq.enums.StatusType.class).orElseThrow())
            .set(CONNECTION.SCHEDULE, JSONB.valueOf(Jsons.serialize(standardSync.getSchedule())))
            .set(CONNECTION.MANUAL, standardSync.getManual())
            .set(CONNECTION.RESOURCE_REQUIREMENTS, JSONB.valueOf(Jsons.serialize(standardSync.getResourceRequirements())))
            .set(CONNECTION.CREATED_AT, timestamp)
            .set(CONNECTION.UPDATED_AT, timestamp)
            .execute();
        for (final UUID operationIdFromStandardSync : standardSync.getOperationIds()) {
          ctx.insertInto(CONNECTION_OPERATION)
              .set(CONNECTION_OPERATION.ID, UUID.randomUUID())
              .set(CONNECTION_OPERATION.CONNECTION_ID, standardSync.getConnectionId())
              .set(CONNECTION_OPERATION.OPERATION_ID, operationIdFromStandardSync)
              .set(CONNECTION_OPERATION.CREATED_AT, timestamp)
              .set(CONNECTION_OPERATION.UPDATED_AT, timestamp)
              .execute();
        }
      }
    });
  }

  private void writeStandardSyncState(final List<StandardSyncState> configs) throws IOException {
    database.transaction(ctx -> {
      writeStandardSyncState(configs, ctx);
      return null;
    });
  }

  private void writeStandardSyncState(final List<StandardSyncState> configs, final DSLContext ctx) {
    final OffsetDateTime timestamp = OffsetDateTime.now();
    configs.forEach((standardSyncState) -> {
      final boolean isExistingConfig = ctx.fetchExists(select()
          .from(STATE)
          .where(STATE.CONNECTION_ID.eq(standardSyncState.getConnectionId())));

      if (isExistingConfig) {
        ctx.update(STATE)
            .set(STATE.CONNECTION_ID, standardSyncState.getConnectionId())
            .set(STATE.STATE_, JSONB.valueOf(Jsons.serialize(standardSyncState.getState())))
            .set(STATE.UPDATED_AT, timestamp)
            .where(STATE.CONNECTION_ID.eq(standardSyncState.getConnectionId()))
            .execute();
      } else {
        ctx.insertInto(STATE)
            .set(STATE.ID, UUID.randomUUID())
            .set(STATE.CONNECTION_ID, standardSyncState.getConnectionId())
            .set(STATE.STATE_, JSONB.valueOf(Jsons.serialize(standardSyncState.getState())))
            .set(STATE.CREATED_AT, timestamp)
            .set(STATE.UPDATED_AT, timestamp)
            .execute();
      }
    });
  }

  @Override
  public <T> void writeConfigs(final AirbyteConfig configType, final Map<String, T> configs) throws IOException, JsonValidationException {
    if (configType == ConfigSchema.STANDARD_WORKSPACE) {
      writeStandardWorkspace(configs.values().stream().map(c -> (StandardWorkspace) c).collect(Collectors.toList()));
    } else if (configType == ConfigSchema.STANDARD_SOURCE_DEFINITION) {
      writeStandardSourceDefinition(configs.values().stream().map(c -> (StandardSourceDefinition) c).collect(Collectors.toList()));
    } else if (configType == ConfigSchema.STANDARD_DESTINATION_DEFINITION) {
      writeStandardDestinationDefinition(configs.values().stream().map(c -> (StandardDestinationDefinition) c).collect(Collectors.toList()));
    } else if (configType == ConfigSchema.SOURCE_CONNECTION) {
      writeSourceConnection(configs.values().stream().map(c -> (SourceConnection) c).collect(Collectors.toList()));
    } else if (configType == ConfigSchema.DESTINATION_CONNECTION) {
      writeDestinationConnection(configs.values().stream().map(c -> (DestinationConnection) c).collect(Collectors.toList()));
    } else if (configType == ConfigSchema.SOURCE_OAUTH_PARAM) {
      writeSourceOauthParameter(configs.values().stream().map(c -> (SourceOAuthParameter) c).collect(Collectors.toList()));
    } else if (configType == ConfigSchema.DESTINATION_OAUTH_PARAM) {
      writeDestinationOauthParameter(configs.values().stream().map(c -> (DestinationOAuthParameter) c).collect(Collectors.toList()));
    } else if (configType == ConfigSchema.STANDARD_SYNC_OPERATION) {
      writeStandardSyncOperation(configs.values().stream().map(c -> (StandardSyncOperation) c).collect(Collectors.toList()));
    } else if (configType == ConfigSchema.STANDARD_SYNC) {
      writeStandardSync(configs.values().stream().map(c -> (StandardSync) c).collect(Collectors.toList()));
    } else if (configType == ConfigSchema.STANDARD_SYNC_STATE) {
      writeStandardSyncState(configs.values().stream().map(c -> (StandardSyncState) c).collect(Collectors.toList()));
    } else {
      throw new IllegalArgumentException("Unknown Config Type " + configType);
    }
  }

  @Override
  public void deleteConfig(final AirbyteConfig configType, final String configId) throws ConfigNotFoundException, IOException {
    if (configType == ConfigSchema.STANDARD_WORKSPACE) {
      deleteConfig(WORKSPACE, WORKSPACE.ID, UUID.fromString(configId));
    } else if (configType == ConfigSchema.STANDARD_SOURCE_DEFINITION) {
      deleteConfig(ACTOR_DEFINITION, ACTOR_DEFINITION.ID, UUID.fromString(configId));
    } else if (configType == ConfigSchema.STANDARD_DESTINATION_DEFINITION) {
      deleteConfig(ACTOR_DEFINITION, ACTOR_DEFINITION.ID, UUID.fromString(configId));
    } else if (configType == ConfigSchema.SOURCE_CONNECTION) {
      deleteConfig(ACTOR, ACTOR.ID, UUID.fromString(configId));
    } else if (configType == ConfigSchema.DESTINATION_CONNECTION) {
      deleteConfig(ACTOR, ACTOR.ID, UUID.fromString(configId));
    } else if (configType == ConfigSchema.SOURCE_OAUTH_PARAM) {
      deleteConfig(ACTOR_OAUTH_PARAMETER, ACTOR_OAUTH_PARAMETER.ID, UUID.fromString(configId));
    } else if (configType == ConfigSchema.DESTINATION_OAUTH_PARAM) {
      deleteConfig(ACTOR_OAUTH_PARAMETER, ACTOR_OAUTH_PARAMETER.ID, UUID.fromString(configId));
    } else if (configType == ConfigSchema.STANDARD_SYNC_OPERATION) {
      deleteConfig(OPERATION, OPERATION.ID, UUID.fromString(configId));
    } else if (configType == ConfigSchema.STANDARD_SYNC) {
      deleteStandardSync(configId);
    } else if (configType == ConfigSchema.STANDARD_SYNC_STATE) {
      deleteConfig(STATE, STATE.CONNECTION_ID, UUID.fromString(configId));
    } else {
      throw new IllegalArgumentException("Unknown Config Type " + configType);
    }
  }

  private <T extends Record> void deleteConfig(final TableImpl<T> table, final TableField<T, UUID> keyColumn, final UUID configId)
      throws IOException {
    database.transaction(ctx -> {
      deleteConfig(table, keyColumn, configId, ctx);
      return null;
    });
  }

  private <T extends Record> void deleteConfig(final TableImpl<T> table,
                                               final TableField<T, UUID> keyColumn,
                                               final UUID configId,
                                               final DSLContext ctx) {
    final boolean isExistingConfig = ctx.fetchExists(select()
        .from(table)
        .where(keyColumn.eq(configId)));

    if (isExistingConfig) {
      ctx.deleteFrom(table)
          .where(keyColumn.eq(configId))
          .execute();
    }
  }

  private void deleteStandardSync(final String configId) throws IOException {
    database.transaction(ctx -> {
      final UUID connectionId = UUID.fromString(configId);
      deleteConfig(CONNECTION_OPERATION, CONNECTION_OPERATION.CONNECTION_ID, connectionId, ctx);
      deleteConfig(STATE, STATE.CONNECTION_ID, connectionId, ctx);
      deleteConfig(CONNECTION, CONNECTION.ID, connectionId, ctx);
      return null;
    });
  }

  @Override
  public void replaceAllConfigs(final Map<AirbyteConfig, Stream<?>> configs, final boolean dryRun) throws IOException {
    if (dryRun) {
      return;
    }

    LOGGER.info("Replacing all configs");
    final Set<AirbyteConfig> originalConfigs = new HashSet<>(configs.keySet());
    database.transaction(ctx -> {
      ctx.truncate(WORKSPACE).restartIdentity().cascade().execute();
      ctx.truncate(ACTOR_DEFINITION).restartIdentity().cascade().execute();
      ctx.truncate(ACTOR).restartIdentity().cascade().execute();
      ctx.truncate(ACTOR_OAUTH_PARAMETER).restartIdentity().cascade().execute();
      ctx.truncate(OPERATION).restartIdentity().cascade().execute();
      ctx.truncate(CONNECTION).restartIdentity().cascade().execute();
      ctx.truncate(CONNECTION_OPERATION).restartIdentity().cascade().execute();
      ctx.truncate(STATE).restartIdentity().cascade().execute();

      if (configs.containsKey(ConfigSchema.STANDARD_WORKSPACE)) {
        configs.get(ConfigSchema.STANDARD_WORKSPACE).map(c -> (StandardWorkspace) c)
            .forEach(c -> writeStandardWorkspace(Collections.singletonList(c), ctx));
        originalConfigs.remove(ConfigSchema.STANDARD_WORKSPACE);
      } else {
        LOGGER.warn(ConfigSchema.STANDARD_WORKSPACE + " not found");
      }
      if (configs.containsKey(ConfigSchema.STANDARD_SOURCE_DEFINITION)) {
        configs.get(ConfigSchema.STANDARD_SOURCE_DEFINITION).map(c -> (StandardSourceDefinition) c)
            .forEach(c -> writeStandardSourceDefinition(Collections.singletonList(c), ctx));
        originalConfigs.remove(ConfigSchema.STANDARD_SOURCE_DEFINITION);
      } else {
        LOGGER.warn(ConfigSchema.STANDARD_SOURCE_DEFINITION + " not found");
      }

      if (configs.containsKey(ConfigSchema.STANDARD_DESTINATION_DEFINITION)) {
        configs.get(ConfigSchema.STANDARD_DESTINATION_DEFINITION).map(c -> (StandardDestinationDefinition) c)
            .forEach(c -> writeStandardDestinationDefinition(Collections.singletonList(c), ctx));
        originalConfigs.remove(ConfigSchema.STANDARD_DESTINATION_DEFINITION);
      } else {
        LOGGER.warn(ConfigSchema.STANDARD_DESTINATION_DEFINITION + " not found");
      }

      if (configs.containsKey(ConfigSchema.SOURCE_CONNECTION)) {
        configs.get(ConfigSchema.SOURCE_CONNECTION).map(c -> (SourceConnection) c)
            .forEach(c -> writeSourceConnection(Collections.singletonList(c), ctx));
        originalConfigs.remove(ConfigSchema.SOURCE_CONNECTION);
      } else {
        LOGGER.warn(ConfigSchema.SOURCE_CONNECTION + " not found");
      }

      if (configs.containsKey(ConfigSchema.DESTINATION_CONNECTION)) {
        configs.get(ConfigSchema.DESTINATION_CONNECTION).map(c -> (DestinationConnection) c)
            .forEach(c -> writeDestinationConnection(Collections.singletonList(c), ctx));
        originalConfigs.remove(ConfigSchema.DESTINATION_CONNECTION);
      } else {
        LOGGER.warn(ConfigSchema.DESTINATION_CONNECTION + " not found");
      }

      if (configs.containsKey(ConfigSchema.SOURCE_OAUTH_PARAM)) {
        configs.get(ConfigSchema.SOURCE_OAUTH_PARAM).map(c -> (SourceOAuthParameter) c)
            .forEach(c -> writeSourceOauthParameter(Collections.singletonList(c), ctx));
        originalConfigs.remove(ConfigSchema.SOURCE_OAUTH_PARAM);
      } else {
        LOGGER.warn(ConfigSchema.SOURCE_OAUTH_PARAM + " not found");
      }

      if (configs.containsKey(ConfigSchema.DESTINATION_OAUTH_PARAM)) {
        configs.get(ConfigSchema.DESTINATION_OAUTH_PARAM).map(c -> (DestinationOAuthParameter) c)
            .forEach(c -> writeDestinationOauthParameter(Collections.singletonList(c), ctx));
        originalConfigs.remove(ConfigSchema.DESTINATION_OAUTH_PARAM);
      } else {
        LOGGER.warn(ConfigSchema.DESTINATION_OAUTH_PARAM + " not found");
      }

      if (configs.containsKey(ConfigSchema.STANDARD_SYNC_OPERATION)) {
        configs.get(ConfigSchema.STANDARD_SYNC_OPERATION).map(c -> (StandardSyncOperation) c)
            .forEach(c -> writeStandardSyncOperation(Collections.singletonList(c), ctx));
        originalConfigs.remove(ConfigSchema.STANDARD_SYNC_OPERATION);
      } else {
        LOGGER.warn(ConfigSchema.STANDARD_SYNC_OPERATION + " not found");
      }

      if (configs.containsKey(ConfigSchema.STANDARD_SYNC)) {
        configs.get(ConfigSchema.STANDARD_SYNC).map(c -> (StandardSync) c).forEach(c -> writeStandardSync(Collections.singletonList(c), ctx));
        originalConfigs.remove(ConfigSchema.STANDARD_SYNC);
      } else {
        LOGGER.warn(ConfigSchema.STANDARD_SYNC + " not found");
      }

      if (configs.containsKey(ConfigSchema.STANDARD_SYNC_STATE)) {
        configs.get(ConfigSchema.STANDARD_SYNC_STATE).map(c -> (StandardSyncState) c)
            .forEach(c -> writeStandardSyncState(Collections.singletonList(c), ctx));
        originalConfigs.remove(ConfigSchema.STANDARD_SYNC_STATE);
      } else {
        LOGGER.warn(ConfigSchema.STANDARD_SYNC_STATE + " not found");
      }

      if (!originalConfigs.isEmpty()) {
        originalConfigs.forEach(c -> LOGGER.warn("Unknown Config " + c + " ignored"));
      }

      return null;
    });

    LOGGER.info("Config database is reset");
  }

  @Override
  public Map<String, Stream<JsonNode>> dumpConfigs() throws IOException {
    LOGGER.info("Exporting all configs...");

    final Map<String, Stream<JsonNode>> result = new HashMap<>();
    final List<ConfigWithMetadata<StandardWorkspace>> standardWorkspaceWithMetadata = listStandardWorkspaceWithMetadata();
    if (!standardWorkspaceWithMetadata.isEmpty()) {
      result.put(ConfigSchema.STANDARD_WORKSPACE.name(),
          standardWorkspaceWithMetadata
              .stream()
              .map(ConfigWithMetadata::getConfig)
              .map(Jsons::jsonNode));
    }
    final List<ConfigWithMetadata<StandardSourceDefinition>> standardSourceDefinitionWithMetadata = listStandardSourceDefinitionWithMetadata();
    if (!standardSourceDefinitionWithMetadata.isEmpty()) {
      result.put(ConfigSchema.STANDARD_SOURCE_DEFINITION.name(),
          standardSourceDefinitionWithMetadata
              .stream()
              .map(ConfigWithMetadata::getConfig)
              .map(Jsons::jsonNode));
    }
    final List<ConfigWithMetadata<StandardDestinationDefinition>> standardDestinationDefinitionWithMetadata =
        listStandardDestinationDefinitionWithMetadata();
    if (!standardDestinationDefinitionWithMetadata.isEmpty()) {
      result.put(ConfigSchema.STANDARD_DESTINATION_DEFINITION.name(),
          standardDestinationDefinitionWithMetadata
              .stream()
              .map(ConfigWithMetadata::getConfig)
              .map(Jsons::jsonNode));
    }
    final List<ConfigWithMetadata<SourceConnection>> sourceConnectionWithMetadata = listSourceConnectionWithMetadata();
    if (!sourceConnectionWithMetadata.isEmpty()) {
      result.put(ConfigSchema.SOURCE_CONNECTION.name(),
          sourceConnectionWithMetadata
              .stream()
              .map(ConfigWithMetadata::getConfig)
              .map(Jsons::jsonNode));
    }
    final List<ConfigWithMetadata<DestinationConnection>> destinationConnectionWithMetadata = listDestinationConnectionWithMetadata();
    if (!destinationConnectionWithMetadata.isEmpty()) {
      result.put(ConfigSchema.DESTINATION_CONNECTION.name(),
          destinationConnectionWithMetadata
              .stream()
              .map(ConfigWithMetadata::getConfig)
              .map(Jsons::jsonNode));
    }
    final List<ConfigWithMetadata<SourceOAuthParameter>> sourceOauthParamWithMetadata = listSourceOauthParamWithMetadata();
    if (!sourceOauthParamWithMetadata.isEmpty()) {
      result.put(ConfigSchema.SOURCE_OAUTH_PARAM.name(),
          sourceOauthParamWithMetadata
              .stream()
              .map(ConfigWithMetadata::getConfig)
              .map(Jsons::jsonNode));
    }
    final List<ConfigWithMetadata<DestinationOAuthParameter>> destinationOauthParamWithMetadata = listDestinationOauthParamWithMetadata();
    if (!destinationOauthParamWithMetadata.isEmpty()) {
      result.put(ConfigSchema.DESTINATION_OAUTH_PARAM.name(),
          destinationOauthParamWithMetadata
              .stream()
              .map(ConfigWithMetadata::getConfig)
              .map(Jsons::jsonNode));
    }
    final List<ConfigWithMetadata<StandardSyncOperation>> standardSyncOperationWithMetadata = listStandardSyncOperationWithMetadata();
    if (!standardSyncOperationWithMetadata.isEmpty()) {
      result.put(ConfigSchema.STANDARD_SYNC_OPERATION.name(),
          standardSyncOperationWithMetadata
              .stream()
              .map(ConfigWithMetadata::getConfig)
              .map(Jsons::jsonNode));
    }
    final List<ConfigWithMetadata<StandardSync>> standardSyncWithMetadata = listStandardSyncWithMetadata();
    if (!standardSyncWithMetadata.isEmpty()) {
      result.put(ConfigSchema.STANDARD_SYNC.name(),
          standardSyncWithMetadata
              .stream()
              .map(ConfigWithMetadata::getConfig)
              .map(Jsons::jsonNode));
    }
    final List<ConfigWithMetadata<StandardSyncState>> standardSyncStateWithMetadata = listStandardSyncStateWithMetadata();
    if (!standardSyncStateWithMetadata.isEmpty()) {
      result.put(ConfigSchema.STANDARD_SYNC_STATE.name(),
          standardSyncStateWithMetadata
              .stream()
              .map(ConfigWithMetadata::getConfig)
              .map(Jsons::jsonNode));
    }
    return result;
  }

  @Override
  public void loadData(final ConfigPersistence seedConfigPersistence) throws IOException {
    database.transaction(ctx -> {
      updateConfigsFromSeed(ctx, seedConfigPersistence);
      return null;
    });
  }

  @VisibleForTesting
  void updateConfigsFromSeed(final DSLContext ctx, final ConfigPersistence seedConfigPersistence) throws SQLException {
    LOGGER.info("Updating connector definitions from the seed if necessary...");

    try {
      final Set<String> connectorRepositoriesInUse = getConnectorRepositoriesInUse(ctx);
      LOGGER.info("Connectors in use: {}", connectorRepositoriesInUse);

      final Map<String, ConnectorInfo> connectorRepositoryToInfoMap = getConnectorRepositoryToInfoMap(ctx);
      LOGGER.info("Current connector versions: {}", connectorRepositoryToInfoMap.values());

      final OffsetDateTime timestamp = OffsetDateTime.now();
      int newConnectorCount = 0;
      int updatedConnectorCount = 0;

      final List<StandardSourceDefinition> latestSources = seedConfigPersistence.listConfigs(
          ConfigSchema.STANDARD_SOURCE_DEFINITION, StandardSourceDefinition.class);
      final ConnectorCounter sourceConnectorCounter = updateConnectorDefinitions(ctx, ConfigSchema.STANDARD_SOURCE_DEFINITION,
          latestSources, connectorRepositoriesInUse, connectorRepositoryToInfoMap);
      newConnectorCount += sourceConnectorCounter.newCount;
      updatedConnectorCount += sourceConnectorCounter.updateCount;

      final List<StandardDestinationDefinition> latestDestinations = seedConfigPersistence.listConfigs(
          ConfigSchema.STANDARD_DESTINATION_DEFINITION, StandardDestinationDefinition.class);
      final ConnectorCounter destinationConnectorCounter = updateConnectorDefinitions(ctx, ConfigSchema.STANDARD_DESTINATION_DEFINITION,
          latestDestinations, connectorRepositoriesInUse, connectorRepositoryToInfoMap);
      newConnectorCount += destinationConnectorCounter.newCount;
      updatedConnectorCount += destinationConnectorCounter.updateCount;

      LOGGER.info("Connector definitions have been updated ({} new connectors, and {} updates)", newConnectorCount, updatedConnectorCount);
    } catch (final IOException | JsonValidationException e) {
      throw new SQLException(e);
    }
  }

  /**
   * @return A set of connectors (both source and destination) that are already used in standard
   *         syncs. We identify connectors by its repository name instead of definition id because
   *         connectors can be added manually by users, and their config ids are not always the same
   *         as those in the seed.
   */
  private Set<String> getConnectorRepositoriesInUse(final DSLContext ctx) {
    final Set<UUID> usedConnectorDefinitionIds = ctx
        .select(ACTOR.ACTOR_DEFINITION_ID)
        .from(ACTOR)
        .fetch()
        .stream()
        .flatMap(row -> Stream.of(row.value1()))
        .collect(Collectors.toSet());

    return ctx.select(ACTOR_DEFINITION.DOCKER_REPOSITORY)
        .from(ACTOR_DEFINITION)
        .where(ACTOR_DEFINITION.ID.in(usedConnectorDefinitionIds))
        .fetch().stream()
        .map(Record1::value1)
        .collect(Collectors.toSet());
  }

  /**
   * @return A map about current connectors (both source and destination). It maps from connector
   *         repository to its definition id and docker image tag. We identify a connector by its
   *         repository name instead of definition id because connectors can be added manually by
   *         users, and are not always the same as those in the seed.
   */
  @VisibleForTesting
  Map<String, ConnectorInfo> getConnectorRepositoryToInfoMap(final DSLContext ctx) {
    return ctx.select(asterisk())
        .from(ACTOR_DEFINITION)
        .fetch()
        .stream()
        .collect(Collectors.toMap(
            row -> row.getValue(ACTOR_DEFINITION.DOCKER_REPOSITORY),
            row -> {
              final JsonNode jsonNode;
              if (row.get(ACTOR_DEFINITION.ACTOR_TYPE) == ActorType.source) {
                jsonNode = Jsons.jsonNode(new StandardSourceDefinition()
                    .withSourceDefinitionId(row.get(ACTOR_DEFINITION.ID))
                    .withDockerImageTag(row.get(ACTOR_DEFINITION.DOCKER_IMAGE_TAG))
                    .withIcon(row.get(ACTOR_DEFINITION.ICON))
                    .withDockerRepository(row.get(ACTOR_DEFINITION.DOCKER_REPOSITORY))
                    .withDocumentationUrl(row.get(ACTOR_DEFINITION.DOCUMENTATION_URL))
                    .withName(row.get(ACTOR_DEFINITION.NAME))
                    .withSourceType(row.get(ACTOR_DEFINITION.SOURCE_TYPE) == null ? null
                        : Enums.toEnum(row.get(ACTOR_DEFINITION.SOURCE_TYPE, String.class), SourceType.class).orElseThrow())
                    .withSpec(Jsons.deserialize(row.get(ACTOR_DEFINITION.SPEC).data(), ConnectorSpecification.class)));
              } else if (row.get(ACTOR_DEFINITION.ACTOR_TYPE) == ActorType.destination) {
                jsonNode = Jsons.jsonNode(new StandardDestinationDefinition()
                    .withDestinationDefinitionId(row.get(ACTOR_DEFINITION.ID))
                    .withDockerImageTag(row.get(ACTOR_DEFINITION.DOCKER_IMAGE_TAG))
                    .withIcon(row.get(ACTOR_DEFINITION.ICON))
                    .withDockerRepository(row.get(ACTOR_DEFINITION.DOCKER_REPOSITORY))
                    .withDocumentationUrl(row.get(ACTOR_DEFINITION.DOCUMENTATION_URL))
                    .withName(row.get(ACTOR_DEFINITION.NAME))
                    .withSpec(Jsons.deserialize(row.get(ACTOR_DEFINITION.SPEC).data(), ConnectorSpecification.class)));
              } else {
                throw new RuntimeException("Unknown Actor Type " + row.get(ACTOR_DEFINITION.ACTOR_TYPE));
              }
              return new ConnectorInfo(row.getValue(ACTOR_DEFINITION.ID).toString(), jsonNode);
            },
            (c1, c2) -> {
              final AirbyteVersion v1 = new AirbyteVersion(c1.dockerImageTag);
              final AirbyteVersion v2 = new AirbyteVersion(c2.dockerImageTag);
              LOGGER.warn("Duplicated connector version found for {}: {} ({}) vs {} ({})",
                  c1.dockerRepository, c1.dockerImageTag, c1.definitionId, c2.dockerImageTag, c2.definitionId);
              final int comparison = v1.patchVersionCompareTo(v2);
              if (comparison >= 0) {
                return c1;
              } else {
                return c2;
              }
            }));
  }

  /**
   * @param connectorRepositoriesInUse when a connector is used in any standard sync, its definition
   *        will not be updated. This is necessary because the new connector version may not be
   *        backward compatible.
   */
  @VisibleForTesting
  <T> ConnectorCounter updateConnectorDefinitions(final DSLContext ctx,
                                                  final AirbyteConfig configType,
                                                  final List<T> latestDefinitions,
                                                  final Set<String> connectorRepositoriesInUse,
                                                  final Map<String, ConnectorInfo> connectorRepositoryToIdVersionMap)
      throws IOException {
    int newCount = 0;
    int updatedCount = 0;

    for (final T definition : latestDefinitions) {
      final JsonNode latestDefinition = Jsons.jsonNode(definition);
      final String repository = latestDefinition.get("dockerRepository").asText();

      // Add new connector
      if (!connectorRepositoryToIdVersionMap.containsKey(repository)) {
        LOGGER.info("Adding new connector {}: {}", repository, latestDefinition);
        if (configType == ConfigSchema.STANDARD_SOURCE_DEFINITION) {
          writeStandardSourceDefinition(Collections.singletonList(Jsons.object(latestDefinition, StandardSourceDefinition.class)), ctx);
        } else if (configType == ConfigSchema.STANDARD_DESTINATION_DEFINITION) {
          writeStandardDestinationDefinition(Collections.singletonList(Jsons.object(latestDefinition, StandardDestinationDefinition.class)), ctx);
        } else {
          throw new RuntimeException("Unknown config type " + configType);
        }
        newCount++;
        continue;
      }

      final ConnectorInfo connectorInfo = connectorRepositoryToIdVersionMap.get(repository);
      final JsonNode currentDefinition = connectorInfo.definition;

      // todo (lmossman) - this logic to remove the "spec" field is temporary; it is necessary to avoid
      // breaking users who are actively using an old connector version, otherwise specs from the most
      // recent connector versions may be inserted into the db which could be incompatible with the
      // version they are actually using.
      // Once the faux major version bump has been merged, this "new field" logic will be removed
      // entirely.
      final Set<String> newFields = Sets.difference(getNewFields(currentDefinition, latestDefinition), Set.of("spec"));

      // Process connector in use
      if (connectorRepositoriesInUse.contains(repository)) {
        if (newFields.size() == 0) {
          LOGGER.info("Connector {} is in use and has all fields; skip updating", repository);
        } else {
          // Add new fields to the connector definition
          final JsonNode definitionToUpdate = getDefinitionWithNewFields(currentDefinition, latestDefinition, newFields);
          LOGGER.info("Connector {} has new fields: {}", repository, String.join(", ", newFields));
          if (configType == ConfigSchema.STANDARD_SOURCE_DEFINITION) {
            writeStandardSourceDefinition(Collections.singletonList(Jsons.object(definitionToUpdate, StandardSourceDefinition.class)), ctx);
          } else if (configType == ConfigSchema.STANDARD_DESTINATION_DEFINITION) {
            writeStandardDestinationDefinition(Collections.singletonList(Jsons.object(definitionToUpdate, StandardDestinationDefinition.class)), ctx);
          } else {
            throw new RuntimeException("Unknown config type " + configType);
          }
          updatedCount++;
        }
        continue;
      }

      // Process unused connector
      final String latestImageTag = latestDefinition.get("dockerImageTag").asText();
      if (hasNewVersion(connectorInfo.dockerImageTag, latestImageTag)) {
        // Update connector to the latest version
        LOGGER.info("Connector {} needs update: {} vs {}", repository, connectorInfo.dockerImageTag, latestImageTag);
        if (configType == ConfigSchema.STANDARD_SOURCE_DEFINITION) {
          writeStandardSourceDefinition(Collections.singletonList(Jsons.object(latestDefinition, StandardSourceDefinition.class)), ctx);
        } else if (configType == ConfigSchema.STANDARD_DESTINATION_DEFINITION) {
          writeStandardDestinationDefinition(Collections.singletonList(Jsons.object(latestDefinition, StandardDestinationDefinition.class)), ctx);
        } else {
          throw new RuntimeException("Unknown config type " + configType);
        }
        updatedCount++;
      } else if (newFields.size() > 0) {
        // Add new fields to the connector definition
        final JsonNode definitionToUpdate = getDefinitionWithNewFields(currentDefinition, latestDefinition, newFields);
        LOGGER.info("Connector {} has new fields: {}", repository, String.join(", ", newFields));
        if (configType == ConfigSchema.STANDARD_SOURCE_DEFINITION) {
          writeStandardSourceDefinition(Collections.singletonList(Jsons.object(definitionToUpdate, StandardSourceDefinition.class)), ctx);
        } else if (configType == ConfigSchema.STANDARD_DESTINATION_DEFINITION) {
          writeStandardDestinationDefinition(Collections.singletonList(Jsons.object(definitionToUpdate, StandardDestinationDefinition.class)), ctx);
        } else {
          throw new RuntimeException("Unknown config type " + configType);
        }
        updatedCount++;
      } else {
        LOGGER.info("Connector {} does not need update: {}", repository, connectorInfo.dockerImageTag);
      }
    }

    return new ConnectorCounter(newCount, updatedCount);
  }

  @VisibleForTesting
  static Set<String> getNewFields(final JsonNode currentDefinition, final JsonNode latestDefinition) {
    final Set<String> currentFields = MoreIterators.toSet(currentDefinition.fieldNames());
    final Set<String> latestFields = MoreIterators.toSet(latestDefinition.fieldNames());
    return Sets.difference(latestFields, currentFields);
  }

  /**
   * @return a clone of the current definition with the new fields from the latest definition.
   */
  @VisibleForTesting
  static JsonNode getDefinitionWithNewFields(final JsonNode currentDefinition, final JsonNode latestDefinition, final Set<String> newFields) {
    final ObjectNode currentClone = (ObjectNode) Jsons.clone(currentDefinition);
    newFields.forEach(field -> currentClone.set(field, latestDefinition.get(field)));
    return currentClone;
  }

  @VisibleForTesting
  static boolean hasNewVersion(final String currentVersion, final String latestVersion) {
    try {
      return new AirbyteVersion(latestVersion).patchVersionCompareTo(new AirbyteVersion(currentVersion)) > 0;
    } catch (final Exception e) {
      LOGGER.error("Failed to check version: {} vs {}", currentVersion, latestVersion);
      return false;
    }
  }

  /**
   * If this is a migration deployment from an old version that relies on file system config
   * persistence, copy the existing configs from local files.
   */
  public DatabaseConfigPersistence migrateFileConfigs(final Configs serverConfigs) throws IOException {
    database.transaction(ctx -> {
      final boolean isInitialized = ctx.fetchExists(ACTOR_DEFINITION);
      if (isInitialized) {
        return null;
      }

      final boolean hasExistingFileConfigs = FileSystemConfigPersistence.hasExistingConfigs(serverConfigs.getConfigRoot());
      if (hasExistingFileConfigs) {
        LOGGER.info("Load existing local config directory into configs database");
        final ConfigPersistence fileSystemPersistence = new FileSystemConfigPersistence(serverConfigs.getConfigRoot());
        copyConfigsFromSeed(ctx, fileSystemPersistence);
      }

      return null;
    });

    return this;
  }

  @VisibleForTesting
  void copyConfigsFromSeed(final DSLContext ctx, final ConfigPersistence seedConfigPersistence) throws SQLException {
    LOGGER.info("Loading seed data to config database...");

    final Map<String, Stream<JsonNode>> seedConfigs;
    try {
      seedConfigs = seedConfigPersistence.dumpConfigs();
    } catch (final IOException e) {
      throw new SQLException(e);
    }

    seedConfigs.forEach((configType, value) -> value.forEach(configJson -> {
      if (configType.equals(ConfigSchema.STANDARD_WORKSPACE.name())) {
        writeStandardWorkspace(Collections.singletonList(Jsons.object(configJson, StandardWorkspace.class)), ctx);
      } else if (configType.equals(ConfigSchema.STANDARD_SOURCE_DEFINITION.name())) {
        writeStandardSourceDefinition(Collections.singletonList(Jsons.object(configJson, StandardSourceDefinition.class)), ctx);
      } else if (configType.equals(ConfigSchema.STANDARD_DESTINATION_DEFINITION.name())) {
        writeStandardDestinationDefinition(Collections.singletonList(Jsons.object(configJson, StandardDestinationDefinition.class)), ctx);
      } else if (configType.equals(ConfigSchema.SOURCE_CONNECTION.name())) {
        writeSourceConnection(Collections.singletonList(Jsons.object(configJson, SourceConnection.class)), ctx);
      } else if (configType.equals(ConfigSchema.DESTINATION_CONNECTION.name())) {
        writeDestinationConnection(Collections.singletonList(Jsons.object(configJson, DestinationConnection.class)), ctx);
      } else if (configType.equals(ConfigSchema.SOURCE_OAUTH_PARAM.name())) {
        writeSourceOauthParameter(Collections.singletonList(Jsons.object(configJson, SourceOAuthParameter.class)), ctx);
      } else if (configType.equals(ConfigSchema.DESTINATION_OAUTH_PARAM.name())) {
        writeDestinationOauthParameter(Collections.singletonList(Jsons.object(configJson, DestinationOAuthParameter.class)), ctx);
      } else if (configType.equals(ConfigSchema.STANDARD_SYNC_OPERATION.name())) {
        writeStandardSyncOperation(Collections.singletonList(Jsons.object(configJson, StandardSyncOperation.class)), ctx);
      } else if (configType.equals(ConfigSchema.STANDARD_SYNC.name())) {
        writeStandardSync(Collections.singletonList(Jsons.object(configJson, StandardSync.class)), ctx);
      } else if (configType.equals(ConfigSchema.STANDARD_SYNC_STATE.name())) {
        writeStandardSyncState(Collections.singletonList(Jsons.object(configJson, StandardSyncState.class)), ctx);
      } else {
        throw new IllegalArgumentException("Unknown Config Type " + configType);
      }
    }));

    LOGGER.info("Config database data loading completed");
  }

  static class ConnectorInfo {

    final String definitionId;
    final JsonNode definition;
    final String dockerRepository;
    final String dockerImageTag;

    ConnectorInfo(final String definitionId, final JsonNode definition) {
      this.definitionId = definitionId;
      this.definition = definition;
      this.dockerRepository = definition.get("dockerRepository").asText();
      this.dockerImageTag = definition.get("dockerImageTag").asText();
    }

    @Override
    public String toString() {
      return String.format("%s: %s (%s)", dockerRepository, dockerImageTag, definitionId);
    }

  }

  private static class ConnectorCounter {

    private final int newCount;
    private final int updateCount;

    private ConnectorCounter(final int newCount, final int updateCount) {
      this.newCount = newCount;
      this.updateCount = updateCount;
    }

  }

}<|MERGE_RESOLUTION|>--- conflicted
+++ resolved
@@ -56,11 +56,8 @@
 import java.io.IOException;
 import java.sql.SQLException;
 import java.time.OffsetDateTime;
-<<<<<<< HEAD
-=======
 import java.util.ArrayList;
 import java.util.Collections;
->>>>>>> 0beda4f2
 import java.util.HashMap;
 import java.util.HashSet;
 import java.util.List;
@@ -629,35 +626,6 @@
   }
 
   @Override
-<<<<<<< HEAD
-  public <T> void writeConfig(final AirbyteConfig configType, final String configId, final T config) throws IOException {
-    final Map<String, T> configIdToConfig = new HashMap<>() {
-
-      {
-        put(configId, config);
-      }
-
-    };
-    writeConfigs(configType, configIdToConfig);
-  }
-
-  @Override
-  public <T> void writeConfigs(final AirbyteConfig configType, final Map<String, T> configs) throws IOException {
-    database.transaction(ctx -> {
-      final OffsetDateTime timestamp = OffsetDateTime.now();
-      configs.forEach((configId, config) -> {
-        final boolean isExistingConfig = ctx.fetchExists(select()
-            .from(AIRBYTE_CONFIGS)
-            .where(AIRBYTE_CONFIGS.CONFIG_TYPE.eq(configType.name()), AIRBYTE_CONFIGS.CONFIG_ID.eq(configId)));
-
-        if (isExistingConfig) {
-          updateConfigRecord(ctx, timestamp, configType.name(), Jsons.jsonNode(config), configId);
-        } else {
-          insertConfigRecord(ctx, timestamp, configType.name(), Jsons.jsonNode(config),
-              configType.getIdFieldName());
-        }
-      });
-=======
   public <T> void writeConfig(final AirbyteConfig configType, final String configId, final T config) throws JsonValidationException, IOException {
     if (configType == ConfigSchema.STANDARD_WORKSPACE) {
       writeStandardWorkspace(Collections.singletonList((StandardWorkspace) config));
@@ -792,7 +760,6 @@
       }
     });
   }
->>>>>>> 0beda4f2
 
   private void writeStandardDestinationDefinition(final List<StandardDestinationDefinition> configs) throws IOException {
     database.transaction(ctx -> {
