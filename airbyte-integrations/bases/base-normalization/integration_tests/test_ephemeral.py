--- conflicted
+++ resolved
@@ -53,12 +53,8 @@
         # not by absolute column count. It is way fewer than 1000.
         pytest.skip(f"Destinations {destination_type} is not in NORMALIZATION_TEST_TARGET env variable (MYSQL is also skipped)")
     if destination_type.value == DestinationType.ORACLE.value:
-<<<<<<< HEAD
-        column_count = 998
-=======
         # Airbyte uses a few columns for metadata and Oracle limits are right at 1000
         column_count = 995
->>>>>>> 1dcd525e
     run_test(destination_type, column_count)
 
 
