--- conflicted
+++ resolved
@@ -83,11 +83,7 @@
         .orderBy(field(JavaBaseConstants.COLUMN_NAME_EMITTED_AT).asc())
         .fetch().stream()
         .map(record -> {
-<<<<<<< HEAD
-          final JsonNode json = Jsons.deserialize(record.formatJSON(JSON_FORMAT));
-=======
           final JsonNode json = Jsons.deserialize(record.formatJSON(JdbcUtils.getDefaultJSONFormat()));
->>>>>>> 1dcd525e
           final JsonNode jsonWithOriginalFields = nameUpdater.getJsonWithOriginalFieldNames(json);
           return AvroRecordHelper.pruneAirbyteJson(jsonWithOriginalFields);
         })
