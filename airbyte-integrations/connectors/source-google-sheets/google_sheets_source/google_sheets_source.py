--- conflicted
+++ resolved
@@ -201,7 +201,6 @@
             credentials = {"auth_type": "Service", "service_account_info": config.get("credentials_json")}
             return credentials
 
-<<<<<<< HEAD
         credentials = config.get("credentials")
         auth_type = credentials.get("auth_type")
 
@@ -214,8 +213,6 @@
             return {"auth_type": "Client", "credentials": authenticator.token}
 
         return credentials
-=======
-        return config.get("credentials")
 
     @staticmethod
     def get_field_name_map(config: Mapping[str, any]) -> dict[str, str]:
@@ -233,5 +230,4 @@
         if not (field_name_map_stream := config.get("field_name_map_stream")):
             return {}
         else:
-            return {item["old_value_stream"]: item["new_value_stream"] for item in field_name_map_stream}
->>>>>>> a5f1c084
+            return {item["old_value_stream"]: item["new_value_stream"] for item in field_name_map_stream}