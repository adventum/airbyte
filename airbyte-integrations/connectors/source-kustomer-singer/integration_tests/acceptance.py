#
# Copyright (c) 2021 Airbyte, Inc., all rights reserved.
#


import pytest

pytest_plugins = ("source_acceptance_test.plugin",)


@pytest.fixture(scope="session", autouse=True)
def connector_setup():
<<<<<<< HEAD
    """This fixture is a placeholder for external resources that acceptance test might require."""
    # TODO: setup test dependencies
    yield
    # TODO: clean up test dependencies
=======
    yield
>>>>>>> 0beda4f2
<|MERGE_RESOLUTION|>--- conflicted
+++ resolved
@@ -10,11 +10,4 @@
 
 @pytest.fixture(scope="session", autouse=True)
 def connector_setup():
-<<<<<<< HEAD
-    """This fixture is a placeholder for external resources that acceptance test might require."""
-    # TODO: setup test dependencies
-    yield
-    # TODO: clean up test dependencies
-=======
-    yield
->>>>>>> 0beda4f2
+    yield