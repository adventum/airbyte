#
# Copyright (c) 2021 Airbyte, Inc., all rights reserved.
#


from abc import ABC, abstractmethod
from typing import Any, Dict, Iterable, List, Mapping, MutableMapping, Optional, Tuple
from urllib.parse import parse_qsl, urlparse

import requests
from airbyte_cdk import AirbyteLogger
from airbyte_cdk.sources import AbstractSource
from airbyte_cdk.sources.streams import Stream
from airbyte_cdk.sources.streams.http import HttpStream

from .auth import ShopifyAuthenticator
from .transform import DataTypeEnforcer
from .utils import EagerlyCachedStreamState as stream_state_cache
from .utils import ShopifyRateLimiter as limiter


class ShopifyStream(HttpStream, ABC):

    # Latest Stable Release
    api_version = "2021-07"
    # Page size
    limit = 250
    # Define primary key as sort key for full_refresh, or very first sync for incremental_refresh
    primary_key = "id"
    order_field = "updated_at"
    filter_field = "updated_at_min"

    def __init__(self, config: Dict):
        super().__init__(authenticator=config["authenticator"])
        self._transformer = DataTypeEnforcer(self.get_json_schema())
        self.config = config

    @property
    def url_base(self) -> str:
        return f"https://{self.config['shop']}.myshopify.com/admin/api/{self.api_version}/"

    @staticmethod
    def next_page_token(response: requests.Response) -> Optional[Mapping[str, Any]]:
        next_page = response.links.get("next", None)
        if next_page:
            return dict(parse_qsl(urlparse(next_page.get("url")).query))
        else:
            return None

    def request_params(self, next_page_token: Mapping[str, Any] = None, **kwargs) -> MutableMapping[str, Any]:
        params = {"limit": self.limit}
        if next_page_token:
            params.update(**next_page_token)
        else:
            params["order"] = f"{self.order_field} asc"
            params[self.filter_field] = self.config["start_date"]
        return params

    @limiter.balance_rate_limit()
    def parse_response(self, response: requests.Response, **kwargs) -> Iterable[Mapping]:
        json_response = response.json()
        records = json_response.get(self.data_field, []) if self.data_field is not None else json_response
        # transform method was implemented according to issue 4841
        # Shopify API returns price fields as a string and it should be converted to number
        # this solution designed to convert string into number, but in future can be modified for general purpose
        if isinstance(records, dict):
            # for cases when we have a single record as dict
            # add shop_url to the record to make querying easy
            records['shop_url'] = self.config["shop"]
            yield self._transformer.transform(records)
        else:
            # for other cases
            for record in records:
                # add shop_url to the record to make querying easy
                record['shop_url'] = self.config["shop"]
                yield self._transformer.transform(record)

    @property
    @abstractmethod
    def data_field(self) -> str:
        """The name of the field in the response which contains the data"""


class IncrementalShopifyStream(ShopifyStream, ABC):

    # Setting the check point interval to the limit of the records output
    @property
    def state_checkpoint_interval(self) -> int:
        return super().limit

    # Setting the default cursor field for all streams
    cursor_field = "updated_at"

    def get_updated_state(self, current_stream_state: MutableMapping[str, Any], latest_record: Mapping[str, Any]) -> Mapping[str, Any]:
        return {self.cursor_field: max(latest_record.get(self.cursor_field, ""), current_stream_state.get(self.cursor_field, ""))}

    @stream_state_cache.cache_stream_state
    def request_params(self, stream_state: Mapping[str, Any] = None, next_page_token: Mapping[str, Any] = None, **kwargs):
        params = super().request_params(stream_state=stream_state, next_page_token=next_page_token, **kwargs)
        # If there is a next page token then we should only send pagination-related parameters.
        if not next_page_token:
            params["order"] = f"{self.order_field} asc"
            if stream_state:
                params[self.filter_field] = stream_state.get(self.cursor_field)
        return params

    # Parse the stream_slice with respect to stream_state for Incremental refresh
    # cases where we slice the stream, the endpoints for those classes don't accept any other filtering,
    # but they provide us with the updated_at field in most cases, so we used that as incremental filtering during the order slicing.
    def filter_records_newer_than_state(self, stream_state: Mapping[str, Any] = None, records_slice: Mapping[str, Any] = None) -> Iterable:
        # Getting records >= state
        if stream_state:
            for record in records_slice:
                if record.get(self.cursor_field, "") >= stream_state.get(self.cursor_field):
                    yield record
        else:
            yield from records_slice


class Customers(IncrementalShopifyStream):
    data_field = "customers"

    def path(self, **kwargs) -> str:
        return f"{self.data_field}.json"


class Orders(IncrementalShopifyStream):
    data_field = "orders"

    def path(self, **kwargs) -> str:
        return f"{self.data_field}.json"

    def request_params(
        self, stream_state: Mapping[str, Any] = None, next_page_token: Mapping[str, Any] = None, **kwargs
    ) -> MutableMapping[str, Any]:
        params = super().request_params(stream_state=stream_state, next_page_token=next_page_token, **kwargs)
        if not next_page_token:
            params["status"] = "any"
        return params


class ChildSubstream(IncrementalShopifyStream):

    """
    ChildSubstream - provides slicing functionality for streams using parts of data from parent stream.
    For example:
       - `Refunds Orders` is the entity of `Orders`,
       - `OrdersRisks` is the entity of `Orders`,
       - `DiscountCodes` is the entity of `PriceRules`, etc.

    ::  @ parent_stream_class - defines the parent stream object to read from
    ::  @ slice_key - defines the name of the property in stream slices dict.
    ::  @ nested_record - the name of the field inside of parent stream record. Default is `id`.
    ::  @ nested_record_field_name - the name of the field inside of nested_record.
    ::  @ nested_substream - the name of the nested entity inside of parent stream, helps to reduce the number of
          API Calls, if present, see `OrderRefunds` stream for more.
    """

    parent_stream_class: object = None
    slice_key: str = None
    nested_record: str = "id"
    nested_record_field_name: str = None
    nested_substream = None

    def request_params(self, next_page_token: Mapping[str, Any] = None, **kwargs) -> MutableMapping[str, Any]:
        params = {"limit": self.limit}
        if next_page_token:
            params.update(**next_page_token)
        return params

    def stream_slices(self, stream_state: Mapping[str, Any] = None, **kwargs) -> Iterable[Optional[Mapping[str, Any]]]:
        """
        Reading the parent stream for slices with structure:
        EXAMPLE: for given nested_record as `id` of Orders,

        Output: [ {slice_key: 123}, {slice_key: 456}, ..., {slice_key: 999} ]
        """
        parent_stream = self.parent_stream_class(self.config)
        parent_stream_state = stream_state_cache.cached_state.get(parent_stream.name)
        for record in parent_stream.read_records(stream_state=parent_stream_state, **kwargs):
            # to limit the number of API Calls and reduce the time of data fetch,
            # we can pull the ready data for child_substream, if nested data is present,
            # and corresponds to the data of child_substream we need.
            if self.nested_substream:
                if record.get(self.nested_substream):
                    yield {self.slice_key: record[self.nested_record]}
            else:
                yield {self.slice_key: record[self.nested_record]}

    def read_records(
        self,
        stream_state: Mapping[str, Any] = None,
        stream_slice: Optional[Mapping[str, Any]] = None,
        **kwargs,
    ) -> Iterable[Mapping[str, Any]]:
        """Reading child streams records for each `id`"""
<<<<<<< HEAD
=======

        slice_data = stream_slice.get(self.slice_key)
        # sometimes the stream_slice.get(self.slice_key) has the list of records,
        # to avoid data exposition inside the logs, we should get the data we need correctly out of stream_slice.
        if isinstance(slice_data, list) and self.nested_record_field_name is not None and len(slice_data) > 0:
            slice_data = slice_data[0].get(self.nested_record_field_name)
>>>>>>> 0beda4f2

        self.logger.info(f"Reading {self.name} for {self.slice_key}: {slice_data}")
        records = super().read_records(stream_slice=stream_slice, **kwargs)
        yield from self.filter_records_newer_than_state(stream_state=stream_state, records_slice=records)


class DraftOrders(IncrementalShopifyStream):
    data_field = "draft_orders"

    def path(self, **kwargs) -> str:
        return f"{self.data_field}.json"


class Products(IncrementalShopifyStream):
    data_field = "products"

    def path(self, **kwargs) -> str:
        return f"{self.data_field}.json"


class AbandonedCheckouts(IncrementalShopifyStream):
    data_field = "checkouts"

    def path(self, **kwargs) -> str:
        return f"{self.data_field}.json"

    def request_params(
        self, stream_state: Mapping[str, Any] = None, next_page_token: Mapping[str, Any] = None, **kwargs
    ) -> MutableMapping[str, Any]:
        params = super().request_params(stream_state=stream_state, next_page_token=next_page_token, **kwargs)
        # If there is a next page token then we should only send pagination-related parameters.
        if not next_page_token:
            params["status"] = "any"
        return params


class Metafields(IncrementalShopifyStream):
    data_field = "metafields"

    def path(self, **kwargs) -> str:
        return f"{self.data_field}.json"


class CustomCollections(IncrementalShopifyStream):
    data_field = "custom_collections"

    def path(self, **kwargs) -> str:
        return f"{self.data_field}.json"


class Collects(IncrementalShopifyStream):

    """
    Collects stream does not support Incremental Refresh based on datetime fields, only `since_id` is supported:
    https://shopify.dev/docs/admin-api/rest/reference/products/collect

    The Collect stream is the link between Products and Collections, if the Collection is created for Products,
    the `collect` record is created, it's reasonable to Full Refresh all collects. As for Incremental refresh -
    we would use the since_id specificaly for this stream.

    """

    data_field = "collects"
    cursor_field = "id"
    order_field = "id"
    filter_field = "since_id"

    def path(self, **kwargs) -> str:
        return f"{self.data_field}.json"

    def get_updated_state(self, current_stream_state: MutableMapping[str, Any], latest_record: Mapping[str, Any]) -> Mapping[str, Any]:
        return {self.cursor_field: max(latest_record.get(self.cursor_field, 0), current_stream_state.get(self.cursor_field, 0))}

    def request_params(
        self, stream_state: Mapping[str, Any] = None, next_page_token: Mapping[str, Any] = None, **kwargs
    ) -> MutableMapping[str, Any]:
        params = super().request_params(stream_state=stream_state, next_page_token=next_page_token, **kwargs)
        # If there is a next page token then we should only send pagination-related parameters.
        if not next_page_token and not stream_state:
            params[self.filter_field] = 0
        return params


class OrderRefunds(ChildSubstream):

    parent_stream_class: object = Orders
    slice_key = "order_id"

    data_field = "refunds"
    cursor_field = "created_at"
    # we pull out the records that we already know has the refunds data from Orders object
    nested_substream = "refunds"

    def path(self, stream_slice: Mapping[str, Any] = None, **kwargs) -> str:
        order_id = stream_slice["order_id"]
        return f"orders/{order_id}/{self.data_field}.json"


class OrderRisks(ChildSubstream):

    parent_stream_class: object = Orders
    slice_key = "order_id"

    data_field = "risks"
    cursor_field = "id"

    def path(self, stream_slice: Mapping[str, Any] = None, **kwargs) -> str:
        order_id = stream_slice["order_id"]
        return f"orders/{order_id}/{self.data_field}.json"

    def get_updated_state(self, current_stream_state: MutableMapping[str, Any], latest_record: Mapping[str, Any]) -> Mapping[str, Any]:
        return {self.cursor_field: max(latest_record.get(self.cursor_field, 0), current_stream_state.get(self.cursor_field, 0))}


class Transactions(ChildSubstream):

    parent_stream_class: object = Orders
    slice_key = "order_id"

    data_field = "transactions"
    cursor_field = "created_at"

    def path(self, stream_slice: Mapping[str, Any] = None, **kwargs) -> str:
        order_id = stream_slice["order_id"]
        return f"orders/{order_id}/{self.data_field}.json"


class Pages(IncrementalShopifyStream):
    data_field = "pages"

    def path(self, **kwargs) -> str:
        return f"{self.data_field}.json"


class PriceRules(IncrementalShopifyStream):
    data_field = "price_rules"

    def path(self, **kwargs) -> str:
        return f"{self.data_field}.json"


class DiscountCodes(ChildSubstream):

    parent_stream_class: object = PriceRules
    slice_key = "price_rule_id"

    data_field = "discount_codes"

    def path(self, stream_slice: Mapping[str, Any] = None, **kwargs) -> str:
        price_rule_id = stream_slice["price_rule_id"]
        return f"price_rules/{price_rule_id}/{self.data_field}.json"


class Locations(ShopifyStream):

    """
    The location API does not support any form of filtering.
    https://shopify.dev/api/admin-rest/2021-07/resources/location

    Therefore, only FULL_REFRESH mode is supported.
    """

    data_field = "locations"

    def path(self, **kwargs):
        return f"{self.data_field}.json"


class InventoryLevels(ChildSubstream):
    parent_stream_class: object = Locations
    slice_key = "location_id"

    data_field = "inventory_levels"

    def path(self, stream_slice: Mapping[str, Any] = None, **kwargs) -> str:
        location_id = stream_slice["location_id"]
        return f"locations/{location_id}/{self.data_field}.json"

    def parse_response(self, response: requests.Response, **kwargs) -> Iterable[Mapping]:
        records_stream = super().parse_response(response, **kwargs)

        def generate_key(record):
            record.update({"id": "|".join((str(record.get("location_id", "")), str(record.get("inventory_item_id", ""))))})
            return record

        # associate the surrogate key
        yield from map(generate_key, records_stream)


class InventoryItems(ChildSubstream):

    parent_stream_class: object = Products
    slice_key = "id"
    nested_record = "variants"
    nested_record_field_name = "inventory_item_id"
    data_field = "inventory_items"

    def path(self, stream_slice: Mapping[str, Any] = None, **kwargs) -> str:

        ids = ",".join(str(x[self.nested_record_field_name]) for x in stream_slice[self.slice_key])
        return f"inventory_items.json?ids={ids}"


class FulfillmentOrders(ChildSubstream):

    parent_stream_class: object = Orders
    slice_key = "order_id"

    data_field = "fulfillment_orders"

    cursor_field = "id"

    def path(self, stream_slice: Mapping[str, Any] = None, **kwargs) -> str:
        order_id = stream_slice[self.slice_key]
        return f"orders/{order_id}/{self.data_field}.json"

    def get_updated_state(self, current_stream_state: MutableMapping[str, Any], latest_record: Mapping[str, Any]) -> Mapping[str, Any]:
        return {self.cursor_field: max(latest_record.get(self.cursor_field, 0), current_stream_state.get(self.cursor_field, 0))}


class Fulfillments(ChildSubstream):

    parent_stream_class: object = Orders
    slice_key = "order_id"

    data_field = "fulfillments"

    def path(self, stream_slice: Mapping[str, Any] = None, **kwargs) -> str:
        order_id = stream_slice[self.slice_key]
        return f"orders/{order_id}/{self.data_field}.json"


class Shop(ShopifyStream):
    data_field = "shop"

    def path(self, **kwargs) -> str:
        return f"{self.data_field}.json"


class SourceShopify(AbstractSource):
    def check_connection(self, logger: AirbyteLogger, config: Mapping[str, Any]) -> Tuple[bool, any]:

        """
        Testing connection availability for the connector.
        """
        config["authenticator"] = ShopifyAuthenticator(config)
        try:
            responce = list(Shop(config).read_records(sync_mode=None))
            # check for the shop_id is present in the responce
            shop_id = responce[0].get("id")
            if shop_id is not None:
                return True, None
        except requests.exceptions.RequestException as e:
            return False, e

    def streams(self, config: Mapping[str, Any]) -> List[Stream]:

        """
        Mapping a input config of the user input configuration as defined in the connector spec.
        Defining streams to run.
        """
        config["authenticator"] = ShopifyAuthenticator(config)

        return [
            Customers(config),
            Orders(config),
            DraftOrders(config),
            Products(config),
            AbandonedCheckouts(config),
            Metafields(config),
            CustomCollections(config),
            Collects(config),
            OrderRefunds(config),
            OrderRisks(config),
            Transactions(config),
            Pages(config),
            PriceRules(config),
            DiscountCodes(config),
            Locations(config),
            InventoryItems(config),
            InventoryLevels(config),
            FulfillmentOrders(config),
            Fulfillments(config),
            Shop(config),
        ]<|MERGE_RESOLUTION|>--- conflicted
+++ resolved
@@ -194,15 +194,12 @@
         **kwargs,
     ) -> Iterable[Mapping[str, Any]]:
         """Reading child streams records for each `id`"""
-<<<<<<< HEAD
-=======
 
         slice_data = stream_slice.get(self.slice_key)
         # sometimes the stream_slice.get(self.slice_key) has the list of records,
         # to avoid data exposition inside the logs, we should get the data we need correctly out of stream_slice.
         if isinstance(slice_data, list) and self.nested_record_field_name is not None and len(slice_data) > 0:
             slice_data = slice_data[0].get(self.nested_record_field_name)
->>>>>>> 0beda4f2
 
         self.logger.info(f"Reading {self.name} for {self.slice_key}: {slice_data}")
         records = super().read_records(stream_slice=stream_slice, **kwargs)
