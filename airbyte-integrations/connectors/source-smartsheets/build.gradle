--- conflicted
+++ resolved
@@ -6,16 +6,4 @@
 
 airbytePython {
     moduleDirectory 'source_smartsheets'
-<<<<<<< HEAD
-}
-
-airbytePython {
-    moduleDirectory 'source_paypal_transaction'
-}
-
-dependencies {
-    implementation files(project(':airbyte-integrations:bases:source-acceptance-test').airbyteDocker.outputs)
-    implementation files(project(':airbyte-integrations:bases:base-python').airbyteDocker.outputs)
-=======
->>>>>>> 62c433ee
 }