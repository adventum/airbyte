--- conflicted
+++ resolved
@@ -16,13 +16,8 @@
   @VisibleForTesting
   static final String SCOPE_URL = "https://www.googleapis.com/auth/adwords";
 
-<<<<<<< HEAD
-  public GoogleAdsOAuthFlow(final ConfigRepository configRepository) {
-    super(configRepository);
-=======
   public GoogleAdsOAuthFlow(final ConfigRepository configRepository, HttpClient httpClient) {
     super(configRepository, httpClient);
->>>>>>> 1dcd525e
   }
 
   @VisibleForTesting
