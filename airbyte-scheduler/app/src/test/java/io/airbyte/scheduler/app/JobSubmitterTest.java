/*
 * Copyright (c) 2021 Airbyte, Inc., all rights reserved.
 */

package io.airbyte.scheduler.app;

import static org.junit.jupiter.api.Assertions.assertEquals;
import static org.junit.jupiter.api.Assertions.assertTrue;
import static org.mockito.ArgumentMatchers.any;
import static org.mockito.ArgumentMatchers.anyInt;
import static org.mockito.ArgumentMatchers.anyLong;
import static org.mockito.ArgumentMatchers.eq;
import static org.mockito.Mockito.RETURNS_DEEP_STUBS;
import static org.mockito.Mockito.atLeast;
import static org.mockito.Mockito.doNothing;
import static org.mockito.Mockito.doReturn;
import static org.mockito.Mockito.doThrow;
import static org.mockito.Mockito.inOrder;
import static org.mockito.Mockito.mock;
import static org.mockito.Mockito.never;
import static org.mockito.Mockito.spy;
import static org.mockito.Mockito.verify;
import static org.mockito.Mockito.verifyNoInteractions;
import static org.mockito.Mockito.when;

import com.google.common.collect.ImmutableMap;
import com.google.common.collect.Lists;
import com.google.common.util.concurrent.MoreExecutors;
import io.airbyte.config.Configs.WorkerEnvironment;
import io.airbyte.config.JobConfig.ConfigType;
import io.airbyte.config.JobOutput;
import io.airbyte.config.StandardWorkspace;
import io.airbyte.config.helpers.LogClientSingleton;
<<<<<<< HEAD
import io.airbyte.config.helpers.LogConfiguration;
import io.airbyte.config.persistence.ConfigRepository;
import io.airbyte.scheduler.app.worker_run.TemporalWorkerRunFactory;
import io.airbyte.scheduler.app.worker_run.WorkerRun;
=======
import io.airbyte.config.helpers.LogConfigs;
import io.airbyte.config.persistence.ConfigRepository;
>>>>>>> 0beda4f2
import io.airbyte.scheduler.models.Job;
import io.airbyte.scheduler.persistence.JobNotifier;
import io.airbyte.scheduler.persistence.JobPersistence;
import io.airbyte.scheduler.persistence.job_tracker.JobTracker;
import io.airbyte.scheduler.persistence.job_tracker.JobTracker.JobState;
import io.airbyte.workers.JobStatus;
import io.airbyte.workers.OutputAndStatus;
import io.airbyte.workers.worker_run.TemporalWorkerRunFactory;
import io.airbyte.workers.worker_run.WorkerRun;
import java.io.IOException;
import java.nio.file.Files;
import java.nio.file.Path;
import java.util.Map;
import java.util.Optional;
import java.util.UUID;
import java.util.concurrent.Executors;
import java.util.concurrent.atomic.AtomicReference;
import org.junit.jupiter.api.BeforeEach;
import org.junit.jupiter.api.Nested;
import org.junit.jupiter.api.Test;
import org.mockito.InOrder;
import org.mockito.Mockito;
import org.slf4j.MDC;

public class JobSubmitterTest {

  private static final OutputAndStatus<JobOutput> SUCCESS_OUTPUT = new OutputAndStatus<>(JobStatus.SUCCEEDED, new JobOutput());
  private static final OutputAndStatus<JobOutput> FAILED_OUTPUT = new OutputAndStatus<>(JobStatus.FAILED);
  private static final long JOB_ID = 1L;
  private static final int ATTEMPT_NUMBER = 12;

  private JobPersistence persistence;
  private TemporalWorkerRunFactory workerRunFactory;
  private WorkerRun workerRun;
  private Job job;
  private Path logPath;

  private JobSubmitter jobSubmitter;
  private JobTracker jobTracker;
  private JobNotifier jobNotifier;
  private ConfigRepository configRepository;

  @BeforeEach
  public void setup() throws IOException {
    job = mock(Job.class, RETURNS_DEEP_STUBS);
    jobTracker = mock(JobTracker.class);
    when(job.getId()).thenReturn(JOB_ID);
    when(job.getAttempts().size()).thenReturn(ATTEMPT_NUMBER);

    workerRun = mock(WorkerRun.class);
    final Path jobRoot = Files.createTempDirectory("test");
    final Path logPath = jobRoot.resolve(LogClientSingleton.LOG_FILENAME);
    when(workerRun.getJobRoot()).thenReturn(jobRoot);
    workerRunFactory = mock(TemporalWorkerRunFactory.class);
    when(workerRunFactory.create(job)).thenReturn(workerRun);

    persistence = mock(JobPersistence.class);
    this.logPath = jobRoot.resolve(LogClientSingleton.LOG_FILENAME);
    when(persistence.getNextJob()).thenReturn(Optional.of(job));
    when(persistence.createAttempt(JOB_ID, logPath)).thenReturn(ATTEMPT_NUMBER);
    jobNotifier = mock(JobNotifier.class);

    configRepository = mock(ConfigRepository.class);

    jobSubmitter = spy(new JobSubmitter(
        MoreExecutors.newDirectExecutorService(),
        persistence,
        workerRunFactory,
        jobTracker,
        jobNotifier,
        WorkerEnvironment.DOCKER,
<<<<<<< HEAD
        LogConfiguration.EMPTY,
=======
        LogConfigs.EMPTY,
>>>>>>> 0beda4f2
        configRepository));
  }

  @Test
  public void testRun() {
    doNothing().when(jobSubmitter).submitJob(any());

    jobSubmitter.run();

    verify(jobTracker).trackSync(job, JobState.STARTED);
    verify(jobSubmitter).submitJob(job);
  }

  @Test
  public void testPersistenceNoJob() throws Exception {
    doReturn(Optional.empty()).when(persistence).getNextJob();

    jobSubmitter.run();

    verifyNoInteractions(workerRunFactory);
    verify(jobTracker, never()).trackSync(any(), any());
  }

  @Test
  public void testSuccess() throws Exception {
    doReturn(SUCCESS_OUTPUT).when(workerRun).call();

    final StandardWorkspace completedSyncWorkspace = new StandardWorkspace()
        .withFirstCompletedSync(true);
    final StandardWorkspace nonCompletedSyncWorkspace = new StandardWorkspace()
        .withFirstCompletedSync(false);

    when(configRepository.listStandardWorkspaces(false))
        .thenReturn(Lists.newArrayList(completedSyncWorkspace, nonCompletedSyncWorkspace));

    jobSubmitter.submitJob(job);

    final InOrder inOrder = inOrder(persistence, jobSubmitter);
    inOrder.verify(persistence).createAttempt(JOB_ID, logPath);
    inOrder.verify(persistence).writeOutput(JOB_ID, ATTEMPT_NUMBER, new JobOutput());
    inOrder.verify(persistence).succeedAttempt(JOB_ID, ATTEMPT_NUMBER);
    verify(jobTracker).trackSync(job, JobState.SUCCEEDED);
    inOrder.verifyNoMoreInteractions();
  }

  @Test
  public void testSuccessCompleteWorkspace() throws Exception {
    doReturn(SUCCESS_OUTPUT).when(workerRun).call();

    final StandardWorkspace completedSyncWorkspace = new StandardWorkspace()
        .withFirstCompletedSync(true);
    final StandardWorkspace nonCompletedSyncWorkspace = new StandardWorkspace()
        .withFirstCompletedSync(false);

    when(configRepository.getStandardWorkspaceFromConnection(any(UUID.class), eq(false)))
        .thenReturn(nonCompletedSyncWorkspace);

    when(job.getScope())
        .thenReturn(UUID.randomUUID().toString());
    when(job.getConfigType())
        .thenReturn(ConfigType.SYNC);

    jobSubmitter.submitJob(job);

    verify(configRepository).writeStandardWorkspace(nonCompletedSyncWorkspace);
  }

  @Test
  public void testFailure() throws Exception {
    doReturn(FAILED_OUTPUT).when(workerRun).call();

    jobSubmitter.run();

    final InOrder inOrder = inOrder(persistence, jobSubmitter);
    inOrder.verify(persistence).createAttempt(JOB_ID, logPath);
    inOrder.verify(persistence).failAttempt(JOB_ID, ATTEMPT_NUMBER);
    verify(jobTracker).trackSync(job, JobState.FAILED);
    inOrder.verifyNoMoreInteractions();
    verifyNoInteractions(configRepository);
  }

  @Test
  public void testException() throws Exception {
    doThrow(new RuntimeException()).when(workerRun).call();

    jobSubmitter.run();

    final InOrder inOrder = inOrder(persistence, jobTracker);
    inOrder.verify(persistence).createAttempt(JOB_ID, logPath);
    inOrder.verify(persistence).failAttempt(JOB_ID, ATTEMPT_NUMBER);
    inOrder.verify(jobTracker).trackSync(job, JobState.FAILED);
    inOrder.verifyNoMoreInteractions();
    verifyNoInteractions(configRepository);
  }

  @Test
  public void testPersistenceExceptionMismatchAttemptId() throws Exception {
    when(persistence.createAttempt(JOB_ID, logPath)).thenReturn(ATTEMPT_NUMBER + 1);

    jobSubmitter.run();

    final InOrder inOrder = inOrder(persistence, jobTracker);
    inOrder.verify(persistence).createAttempt(JOB_ID, logPath);
    inOrder.verify(persistence).failAttempt(JOB_ID, ATTEMPT_NUMBER);
    inOrder.verify(jobTracker).trackSync(job, JobState.FAILED);
    inOrder.verifyNoMoreInteractions();
  }

  @Test
  public void testPersistenceExceptionStart() throws Exception {
    doThrow(new RuntimeException()).when(persistence).createAttempt(anyLong(), any());

    jobSubmitter.run();

    final InOrder inOrder = inOrder(persistence, jobTracker);
    inOrder.verify(persistence).createAttempt(JOB_ID, logPath);
    inOrder.verify(persistence).failAttempt(JOB_ID, ATTEMPT_NUMBER);
    inOrder.verify(jobTracker).trackSync(job, JobState.FAILED);
    inOrder.verifyNoMoreInteractions();
  }

  @Test
  public void testPersistenceExceptionOutput() throws Exception {
    doReturn(SUCCESS_OUTPUT).when(workerRun).call();
    doThrow(new RuntimeException()).when(persistence).writeOutput(anyLong(), anyInt(), any());

    jobSubmitter.run();

    final InOrder inOrder = inOrder(persistence, jobTracker);
    inOrder.verify(persistence).createAttempt(JOB_ID, logPath);
    inOrder.verify(persistence).failAttempt(JOB_ID, ATTEMPT_NUMBER);
    inOrder.verify(jobTracker).trackSync(job, JobState.FAILED);
    inOrder.verifyNoMoreInteractions();
  }

  @Test
  void testMDC() throws Exception {
    final AtomicReference<Map<String, String>> mdcMap = new AtomicReference<>();
    when(workerRun.call()).then(invocation -> {
      mdcMap.set(MDC.getCopyOfContextMap());
      return SUCCESS_OUTPUT;
    });

    jobSubmitter.run();

    verify(workerRun).call();

    assertEquals(
        ImmutableMap.of(
            "job_log_path", workerRun.getJobRoot() + "/" + LogClientSingleton.LOG_FILENAME),
        mdcMap.get());

    assertTrue(MDC.getCopyOfContextMap().isEmpty());
  }

  @Nested
  class OnlyOneJobIdRunning {

    /**
     * See {@link JobSubmitter#attemptJobSubmit()} to understand why we need to test that only one job
     * id can be successfully submited at once.
     */
    @Test
    public void testOnlyOneJobCanBeSubmittedAtOnce() throws Exception {
      final var jobDone = new AtomicReference<>(false);
      when(workerRun.call()).thenAnswer((a) -> {
        Thread.sleep(5000);
        jobDone.set(true);
        return SUCCESS_OUTPUT;
      });

      // Simulate the same job being submitted over and over again.
      final var simulatedJobSubmitterPool = Executors.newFixedThreadPool(10);
      while (!jobDone.get()) {
        // This sleep mimics our SchedulerApp loop.
        Thread.sleep(1000);
        simulatedJobSubmitterPool.submit(() -> {
          if (!jobDone.get()) {
            jobSubmitter.run();
          }
        });
      }

      simulatedJobSubmitterPool.shutdownNow();
      // This is expected to be called at least once due to the various threads.
      verify(persistence, atLeast(2)).getNextJob();
      // Assert that the job is actually only submitted once.
      verify(jobSubmitter, Mockito.times(1)).submitJob(Mockito.any());
    }

    @Test
    public void testSuccessShouldUnlockId() throws Exception {
      when(workerRun.call()).thenReturn(SUCCESS_OUTPUT);

      jobSubmitter.run();

      // This sleep mimics our SchedulerApp loop.
      Thread.sleep(1000);

      // If the id was not removed, the second call would not trigger submitJob().
      jobSubmitter.run();

      verify(persistence, Mockito.times(2)).getNextJob();
      verify(jobSubmitter, Mockito.times(2)).submitJob(Mockito.any());
    }

    @Test
    public void testFailureShouldUnlockId() throws Exception {
      when(workerRun.call()).thenThrow(new RuntimeException());

      jobSubmitter.run();

      // This sleep mimics our SchedulerApp loop.
      Thread.sleep(1000);

      // If the id was not removed, the second call would not trigger submitJob().
      jobSubmitter.run();

      verify(persistence, Mockito.times(2)).getNextJob();
      verify(jobSubmitter, Mockito.times(2)).submitJob(Mockito.any());
    }

  }

}<|MERGE_RESOLUTION|>--- conflicted
+++ resolved
@@ -31,15 +31,8 @@
 import io.airbyte.config.JobOutput;
 import io.airbyte.config.StandardWorkspace;
 import io.airbyte.config.helpers.LogClientSingleton;
-<<<<<<< HEAD
-import io.airbyte.config.helpers.LogConfiguration;
-import io.airbyte.config.persistence.ConfigRepository;
-import io.airbyte.scheduler.app.worker_run.TemporalWorkerRunFactory;
-import io.airbyte.scheduler.app.worker_run.WorkerRun;
-=======
 import io.airbyte.config.helpers.LogConfigs;
 import io.airbyte.config.persistence.ConfigRepository;
->>>>>>> 0beda4f2
 import io.airbyte.scheduler.models.Job;
 import io.airbyte.scheduler.persistence.JobNotifier;
 import io.airbyte.scheduler.persistence.JobPersistence;
@@ -111,11 +104,7 @@
         jobTracker,
         jobNotifier,
         WorkerEnvironment.DOCKER,
-<<<<<<< HEAD
-        LogConfiguration.EMPTY,
-=======
         LogConfigs.EMPTY,
->>>>>>> 0beda4f2
         configRepository));
   }
 
