--- conflicted
+++ resolved
@@ -166,13 +166,9 @@
                           final String webappUrl,
                           final AirbyteVersion airbyteVersion,
                           final Path workspaceRoot,
-<<<<<<< HEAD
-                          final HttpClient httpClient) {
-=======
                           final HttpClient httpClient,
                           final FeatureFlags featureFlags,
                           final TemporalWorkerRunFactory temporalWorkerRunFactory) {
->>>>>>> 0beda4f2
     this.workerEnvironment = workerEnvironment;
     this.logConfigs = logConfigs;
     this.workspaceRoot = workspaceRoot;
@@ -193,12 +189,6 @@
         jobPersistence,
         jobNotifier,
         temporalService,
-<<<<<<< HEAD
-        new OAuthConfigSupplier(configRepository, trackingClient), workerEnvironment, logConfigs);
-    final WorkspaceHelper workspaceHelper = new WorkspaceHelper(configRepository, jobPersistence);
-    sourceDefinitionsHandler = new SourceDefinitionsHandler(configRepository, synchronousSchedulerClient);
-    connectionsHandler = new ConnectionsHandler(configRepository, workspaceHelper, trackingClient);
-=======
         new OAuthConfigSupplier(configRepository, trackingClient), workerEnvironment, logConfigs, temporalWorkerRunFactory);
     final ConnectionHelper connectionHelper = new ConnectionHelper(configRepository, workspaceHelper, workerConfigs);
     connectionsHandler = new ConnectionsHandler(
@@ -211,13 +201,12 @@
         workerConfigs);
     sourceHandler = new SourceHandler(configRepository, schemaValidator, connectionsHandler);
     sourceDefinitionsHandler = new SourceDefinitionsHandler(configRepository, synchronousSchedulerClient, sourceHandler);
->>>>>>> 0beda4f2
     operationsHandler = new OperationsHandler(configRepository);
     destinationHandler = new DestinationHandler(configRepository, schemaValidator, connectionsHandler);
     destinationDefinitionsHandler = new DestinationDefinitionsHandler(configRepository, synchronousSchedulerClient, destinationHandler);
     workspacesHandler = new WorkspacesHandler(configRepository, connectionsHandler, destinationHandler, sourceHandler);
     jobHistoryHandler = new JobHistoryHandler(jobPersistence, workerEnvironment, logConfigs);
-    oAuthHandler = new OAuthHandler(configRepository, httpClient, trackingClient, specFetcher);
+    oAuthHandler = new OAuthHandler(configRepository, httpClient, trackingClient);
     webBackendConnectionsHandler = new WebBackendConnectionsHandler(
         connectionsHandler,
         sourceHandler,
@@ -225,11 +214,7 @@
         jobHistoryHandler,
         schedulerHandler,
         operationsHandler);
-<<<<<<< HEAD
-    healthCheckHandler = new HealthCheckHandler(configRepository);
-=======
     healthCheckHandler = new HealthCheckHandler();
->>>>>>> 0beda4f2
     archiveHandler = new ArchiveHandler(
         airbyteVersion,
         configRepository,
