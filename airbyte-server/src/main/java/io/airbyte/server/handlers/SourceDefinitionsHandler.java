--- conflicted
+++ resolved
@@ -34,14 +34,11 @@
 import io.airbyte.config.persistence.ConfigRepository;
 import io.airbyte.protocol.models.ConnectorSpecification;
 import io.airbyte.scheduler.client.CachingSynchronousSchedulerClient;
-<<<<<<< HEAD
 import io.airbyte.scheduler.client.SynchronousResponse;
 import io.airbyte.server.converters.JobConverter;
 import io.airbyte.server.converters.SpecFetcher;
-import io.airbyte.server.errors.KnownException;
-=======
+import io.airbyte.server.errors.BadObjectSchemaKnownException;
 import io.airbyte.server.errors.InternalServerKnownException;
->>>>>>> 7decb128
 import io.airbyte.server.services.AirbyteGithubStore;
 import io.airbyte.validation.json.JsonValidationException;
 import java.io.IOException;
@@ -103,7 +100,7 @@
           .sourceDefinitionRead(buildSourceDefinitionRead(standardSourceDefinition))
           .jobInfo(jobInfo);
     } catch (NullPointerException e) {
-      throw new KnownException(500, "Unable to process retrieved latest source definitions list", e);
+      throw new InternalServerKnownException("Unable to process retrieved latest source definitions list", e);
     }
   }
 
@@ -147,7 +144,7 @@
       Preconditions.checkState(response.isSuccess(), "Get Spec job failed.");
       Preconditions.checkNotNull(response.getOutput(), "Get Spec job returned null spec");
     } catch (NullPointerException npe) {
-      throw new KnownException(422, String.format("Encountered an issue while validating input docker image from %s:%s - %s",
+      throw new BadObjectSchemaKnownException(String.format("Encountered an issue while validating input docker image from %s:%s - %s",
           sourceDefinitionCreate.getDockerRepository(), sourceDefinitionCreate.getDockerImageTag(), npe.toString() + " " + npe.getMessage()), npe);
     }
 
@@ -178,7 +175,7 @@
       Preconditions.checkState(response.isSuccess(), "Get Spec job failed.");
       Preconditions.checkNotNull(response.getOutput(), "Get Spec job return null spec");
     } catch (NullPointerException e) {
-      throw new KnownException(422, String.format("Encountered an issue while validating input docker image from %s:%s - %s",
+      throw new BadObjectSchemaKnownException(String.format("Encountered an issue while validating input docker image from %s:%s - %s",
           currentSourceDefinition.getDockerRepository(), currentSourceDefinition.getDockerImageTag(), e.toString() + " " + e.getMessage()), e);
     }
 
