--- conflicted
+++ resolved
@@ -154,18 +154,12 @@
 
   private void assertPreMigrationConfigs(final ConfigPersistence configPersistence, final JobPersistence jobPersistence) throws Exception {
     assertDatabaseVersion(jobPersistence, INITIAL_VERSION);
-<<<<<<< HEAD
-    final ConfigRepository configRepository =
-        new ConfigRepository(FileSystemConfigPersistence.createWithValidation(configRoot), new NoOpSecretsHydrator(), Optional.of(secretPersistence),
-            Optional.of(secretPersistence));
-=======
     final ConfigRepository configRepository = new ConfigRepository(
         configPersistence,
         new NoOpSecretsHydrator(),
         Optional.of(secretPersistence),
         Optional.of(secretPersistence));
     configRepository.setSpecFetcher(s -> MOCK_CONNECTOR_SPEC);
->>>>>>> 1dcd525e
     final Map<String, StandardSourceDefinition> sourceDefinitionsBeforeMigration = configRepository.listStandardSourceDefinitions().stream()
         .collect(Collectors.toMap(c -> c.getSourceDefinitionId().toString(), c -> c));
     assertTrue(sourceDefinitionsBeforeMigration.containsKey(DEPRECATED_SOURCE_DEFINITION_NOT_BEING_USED));
