const BASE_DOCS_LINK = "https://docs.airbyte.io";

type UiConfig = {
  helpLink: string;
  gitLink: string;
  updateLink: string;
  slackLink: string;
  termsLink: string;
  privacyLink: string;
  docsLink: string;
  configurationArchiveLink: string;
  namespaceLink: string;
  normalizationLink: string;
  tutorialLink: string;
  technicalSupport: string;
  statusLink: string;
  recipesLink: string;
<<<<<<< HEAD
  syncModeLink: string;
=======
  demoLink: string;
>>>>>>> 9ecd5a52
};

const uiConfig: UiConfig = {
  technicalSupport: `${BASE_DOCS_LINK}/troubleshooting/on-deploying`,
  termsLink: "https://airbyte.io/terms",
  privacyLink: "https://airbyte.io/privacy-policy",
  helpLink: "https://airbyte.io/community",
  gitLink: "https://docs.airbyte.io/quickstart/deploy-airbyte",
  updateLink: `${BASE_DOCS_LINK}/upgrading-airbyte`,
  slackLink: "https://slack.airbyte.io",
  docsLink: BASE_DOCS_LINK,
  configurationArchiveLink: `${BASE_DOCS_LINK}/tutorials/upgrading-airbyte`,
  normalizationLink: `${BASE_DOCS_LINK}/understanding-airbyte/connections#airbyte-basic-normalization`,
  namespaceLink: `${BASE_DOCS_LINK}/understanding-airbyte/namespaces`,
  tutorialLink: "https://www.youtube.com/watch?v=Rcpt5SVsMpk&feature=emb_logo",
  statusLink: "https://status.airbyte.io/",
  recipesLink: "https://airbyte.io/recipes",
<<<<<<< HEAD
  syncModeLink:
    "https://docs.airbyte.io/understanding-airbyte/connections/incremental-deduped-history",
=======
  demoLink: "https://demo.airbyte.io",
>>>>>>> 9ecd5a52
};

export type { UiConfig };
export { uiConfig };<|MERGE_RESOLUTION|>--- conflicted
+++ resolved
@@ -15,11 +15,8 @@
   technicalSupport: string;
   statusLink: string;
   recipesLink: string;
-<<<<<<< HEAD
+  demoLink: string;
   syncModeLink: string;
-=======
-  demoLink: string;
->>>>>>> 9ecd5a52
 };
 
 const uiConfig: UiConfig = {
@@ -37,12 +34,9 @@
   tutorialLink: "https://www.youtube.com/watch?v=Rcpt5SVsMpk&feature=emb_logo",
   statusLink: "https://status.airbyte.io/",
   recipesLink: "https://airbyte.io/recipes",
-<<<<<<< HEAD
   syncModeLink:
     "https://docs.airbyte.io/understanding-airbyte/connections/incremental-deduped-history",
-=======
   demoLink: "https://demo.airbyte.io",
->>>>>>> 9ecd5a52
 };
 
 export type { UiConfig };
