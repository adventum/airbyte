--- conflicted
+++ resolved
@@ -8,15 +8,8 @@
 import { Routes } from "packages/cloud/routes";
 import { useConfig } from "config";
 
-<<<<<<< HEAD
-import useConnector from "hooks/services/useConnector";
 import useWorkspace from "hooks/services/useWorkspace";
 import { Link } from "components";
-import Indicator from "components/Indicator";
-=======
-import useWorkspace from "hooks/services/useWorkspace";
-import { Link } from "components";
->>>>>>> 1dcd525e
 import { WorkspacePopout } from "packages/cloud/views/workspaces/WorkspacePopout";
 
 import ConnectionsIcon from "views/layout/SideBar/components/ConnectionsIcon";
@@ -27,11 +20,6 @@
 import SourceIcon from "views/layout/SideBar/components/SourceIcon";
 import { useGetWorkspace } from "packages/cloud/services/workspaces/WorkspacesService";
 import { NotificationIndicator } from "views/layout/SideBar/NotificationIndicator";
-
-const CreditsIcon = styled(FontAwesomeIcon)`
-  font-size: 21px;
-  line-height: 21px;
-`;
 
 const CreditsIcon = styled(FontAwesomeIcon)`
   font-size: 21px;
@@ -101,15 +89,6 @@
   margin-top: 7px;
 `;
 
-<<<<<<< HEAD
-const Notification = styled(Indicator)`
-  position: absolute;
-  top: 11px;
-  right: 23px;
-`;
-
-=======
->>>>>>> 1dcd525e
 const WorkspaceButton = styled.div`
   font-size: 9px;
   line-height: 21px;
@@ -215,11 +194,7 @@
               location.pathname.startsWith(Routes.Settings)
             }
           >
-<<<<<<< HEAD
-            {hasNewVersions ? <Notification /> : null}
-=======
             <NotificationIndicator />
->>>>>>> 1dcd525e
             <SettingsIcon />
             <Text>
               <FormattedMessage id="sidebar.settings" />
