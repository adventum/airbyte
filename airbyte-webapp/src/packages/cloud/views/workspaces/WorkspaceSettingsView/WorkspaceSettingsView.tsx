--- conflicted
+++ resolved
@@ -13,11 +13,8 @@
   useUpdateWorkspace,
   useWorkspaceService,
 } from "packages/cloud/services/workspaces/WorkspacesService";
-<<<<<<< HEAD
+import { useCurrentWorkspace } from "hooks/services/useWorkspace";
 import { useConfirmationModalService } from "hooks/services/ConfirmationModal/ConfirmationModalService";
-=======
-import { useCurrentWorkspace } from "hooks/services/useWorkspace";
->>>>>>> 9f9e9248
 
 const Header = styled.div`
   display: flex;
@@ -136,77 +133,13 @@
             <LoadingButton
               isLoading={removeWorkspace.isLoading}
               danger
-              onClick={() => removeWorkspace.mutateAsync(workspace.workspaceId)}
+              onClick={() => openConfirmationModal(modalData)}
             >
-<<<<<<< HEAD
-              {({ dirty, isSubmitting, resetForm, isValid }) => (
-                <Form>
-                  <Content>
-                    <Field name="name">
-                      {({ field, meta }: FieldProps<string>) => (
-                        <LabeledInput
-                          {...field}
-                          label={
-                            <FormattedMessage id="settings.generalSettings.form.name.label" />
-                          }
-                          placeholder={formatMessage({
-                            id:
-                              "settings.generalSettings.form.name.placeholder",
-                          })}
-                          type="text"
-                          error={!!meta.error && meta.touched}
-                          message={
-                            meta.touched &&
-                            meta.error &&
-                            formatMessage({ id: meta.error })
-                          }
-                        />
-                      )}
-                    </Field>
-                    <Buttons>
-                      <Button
-                        secondary
-                        disabled={!dirty}
-                        onClick={() => resetForm()}
-                      >
-                        cancel
-                      </Button>
-                      <LoadingButton
-                        type="submit"
-                        disabled={!isValid}
-                        isLoading={isSubmitting}
-                      >
-                        save changes
-                      </LoadingButton>
-                    </Buttons>
-                  </Content>
-                </Form>
-              )}
-            </Formik>
-          </SettingsCard>
-          <SettingsCard
-            title={
-              <Header>
-                <FormattedMessage id="settings.generalSettings.deleteLabel" />
-                <LoadingButton
-                  isLoading={removeWorkspace.isLoading}
-                  danger
-                  onClick={() => openConfirmationModal(modalData)}
-                >
-                  <FormattedMessage id="settings.generalSettings.deleteText" />
-                </LoadingButton>
-              </Header>
-            }
-          />
-        </>
-      )}
-=======
               <FormattedMessage id="settings.generalSettings.deleteText" />
             </LoadingButton>
           </Header>
         }
       />
->>>>>>> 9f9e9248
     </>
   );
 };