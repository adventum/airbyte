--- conflicted
+++ resolved
@@ -26,28 +26,7 @@
 import { useCurrentWorkspace } from "hooks/services/useWorkspace";
 import { Workspace } from "core/domain/workspace/Workspace";
 
-<<<<<<< HEAD
-export enum Routes {
-  Preferences = "/preferences",
-  Onboarding = "/onboarding",
-
-  Connections = "/connections",
-  Destination = "/destination",
-  Source = "/source",
-  Connection = "/connection",
-  ConnectionNew = "/new-connection",
-  SourceNew = "/new-source",
-  DestinationNew = "/new-destination",
-  Settings = "/settings",
-  Replication = "/replication",
-  Transformation = "/transformation",
-  Configuration = "/configuration",
-  Notifications = "/notifications",
-  Metrics = "/metrics",
-  Account = "/account",
-=======
 export enum RoutePaths {
->>>>>>> 844dd931
   AuthFlow = "/auth_flow",
   Root = "/",
 
