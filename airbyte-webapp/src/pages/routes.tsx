import React, { useMemo } from "react";
import { Navigate, Route, Routes } from "react-router-dom";
import { useIntl } from "react-intl";
import { useLocation } from "react-use";

import { useConfig } from "config";

import SourcesPage from "./SourcesPage";
import DestinationPage from "./DestinationPage";
import PreferencesPage from "./PreferencesPage";
import OnboardingPage from "./OnboardingPage";
import ConnectionPage from "./ConnectionPage";
import SettingsPage from "./SettingsPage";
import MainView from "views/layout/MainView";
import { CompleteOauthRequest } from "views/CompleteOauthRequest";

<<<<<<< HEAD
import { useWorkspace } from "hooks/services/useWorkspace";
import { useNotificationService } from "hooks/services/Notification";
import { useApiHealthPoll } from "hooks/services/Health";
import {
  useAnalyticsIdentifyUser,
  useAnalyticsRegisterValues,
  TrackPageAnalytics,
} from "hooks/services/Analytics";

export enum Routes {
  Preferences = "/preferences",
  Onboarding = "/onboarding",

  Connections = "/connections",
  Destination = "/destination",
  Source = "/source",
  Connection = "/connection",
  ConnectionNew = "/new-connection",
  SourceNew = "/new-source",
  DestinationNew = "/new-destination",
  Settings = "/settings",
  Configuration = "/configuration",
  Notifications = "/notifications",
  Metrics = "/metrics",
  Account = "/account",
=======
import { useNotificationService } from "hooks/services/Notification";
import { useApiHealthPoll } from "hooks/services/Health";
import {
  TrackPageAnalytics,
  useAnalyticsIdentifyUser,
  useAnalyticsRegisterValues,
} from "hooks/services/Analytics";
import { useListWorkspaces } from "services/workspaces/WorkspacesService";
import { OnboardingServiceProvider } from "hooks/services/Onboarding";
import { useCurrentWorkspace } from "hooks/services/useWorkspace";
import { Workspace } from "core/domain/workspace/Workspace";

export enum RoutePaths {
>>>>>>> 0beda4f2
  AuthFlow = "/auth_flow",
  Root = "/",

  Workspaces = "workspaces",
  Preferences = "preferences",
  Onboarding = "onboarding",
  Connections = "connections",
  Destination = "destination",
  Source = "source",
  Settings = "settings",

  Connection = "connection",
  ConnectionNew = "new-connection",
  SourceNew = "new-source",
  DestinationNew = "new-destination",
}

function useDemo() {
  const { formatMessage } = useIntl();
  const config = useConfig();

  const demoNotification = useMemo(
    () => ({
      id: "demo.message",
      title: formatMessage({ id: "demo.message.title" }),
      text: formatMessage({ id: "demo.message.body" }),
      nonClosable: true,
    }),
    [formatMessage]
  );

  useNotificationService(config.isDemo ? demoNotification : undefined);
}

const useAddAnalyticsContextForWorkspace = (workspace: Workspace): void => {
  const analyticsContext = useMemo(
    () => ({
      workspace_id: workspace.workspaceId,
      customer_id: workspace.customerId,
    }),
    [workspace.workspaceId, workspace.customerId]
  );
  useAnalyticsRegisterValues(analyticsContext);
  useAnalyticsIdentifyUser(workspace.workspaceId);
};

const MainViewRoutes: React.FC<{ workspace: Workspace }> = ({ workspace }) => {
  return (
    <MainView>
      <TrackPageAnalytics />
      <Routes>
        <Route
          path={`${RoutePaths.Destination}/*`}
          element={<DestinationPage />}
        />
        <Route path={`${RoutePaths.Source}/*`} element={<SourcesPage />} />
        <Route
          path={`${RoutePaths.Connections}/*`}
          element={<ConnectionPage />}
        />
        <Route path={`${RoutePaths.Settings}/*`} element={<SettingsPage />} />
        {workspace.displaySetupWizard ? (
          <Route
            path={`${RoutePaths.Onboarding}/*`}
            element={<OnboardingPage />}
          />
        ) : null}
        <Route
          path="*"
          element={
            <Navigate
              to={
                workspace.displaySetupWizard
                  ? RoutePaths.Onboarding
                  : RoutePaths.Connections
              }
            />
          }
        />
      </Routes>
    </MainView>
  );
};

const PreferencesRoutes = () => (
  <Routes>
    <Route path={RoutePaths.Preferences} element={<PreferencesPage />} />
    <Route path="*" element={<Navigate to={RoutePaths.Preferences} />} />
  </Routes>
);

export const AutoSelectFirstWorkspace: React.FC<{ includePath?: boolean }> = ({
  includePath,
}) => {
  const location = useLocation();
  const workspaces = useListWorkspaces();
  const currentWorkspace = workspaces[0];

  return (
    <Navigate
      to={`/${RoutePaths.Workspaces}/${currentWorkspace.workspaceId}${
        includePath ? location.pathname : ""
      }`}
      replace={true}
    />
  );
};

const RoutingWithWorkspace: React.FC = () => {
  const workspace = useCurrentWorkspace();
  useAddAnalyticsContextForWorkspace(workspace);
  useApiHealthPoll();
  useDemo();

  return (
    <OnboardingServiceProvider>
      {workspace.initialSetupComplete ? (
        <MainViewRoutes workspace={workspace} />
      ) : (
        <PreferencesRoutes />
      )}
    </OnboardingServiceProvider>
  );
};

<<<<<<< HEAD
  const analyticsContext = useMemo(
    () => ({
      workspaceId: workspace.workspaceId,
      customerId: workspace.customerId,
    }),
    [workspace.workspaceId, workspace.customerId]
  );
  useAnalyticsRegisterValues(analyticsContext);
  useAnalyticsIdentifyUser(workspace.workspaceId);

  return (
    <Router>
      <Suspense fallback={<LoadingPage />}>
        {!workspace.initialSetupComplete ? (
          <PreferencesRoutes />
        ) : (
          <>
            <TrackPageAnalytics />
            <MainViewRoutes />
          </>
        )}
      </Suspense>
    </Router>
=======
export const Routing: React.FC = () => {
  // TODO: Remove this after it is verified there are no problems with current routing
  const OldRoutes = useMemo(
    () =>
      Object.values(RoutePaths).map((r) => (
        <Route
          path={`${r}/*`}
          key={r}
          element={<AutoSelectFirstWorkspace includePath />}
        />
      )),
    []
  );
  return (
    <Routes>
      {OldRoutes}
      <Route path={RoutePaths.AuthFlow} element={<CompleteOauthRequest />} />
      <Route
        path={`${RoutePaths.Workspaces}/:workspaceId/*`}
        element={<RoutingWithWorkspace />}
      />
      <Route path="*" element={<AutoSelectFirstWorkspace />} />
    </Routes>
>>>>>>> 0beda4f2
  );
};<|MERGE_RESOLUTION|>--- conflicted
+++ resolved
@@ -14,33 +14,6 @@
 import MainView from "views/layout/MainView";
 import { CompleteOauthRequest } from "views/CompleteOauthRequest";
 
-<<<<<<< HEAD
-import { useWorkspace } from "hooks/services/useWorkspace";
-import { useNotificationService } from "hooks/services/Notification";
-import { useApiHealthPoll } from "hooks/services/Health";
-import {
-  useAnalyticsIdentifyUser,
-  useAnalyticsRegisterValues,
-  TrackPageAnalytics,
-} from "hooks/services/Analytics";
-
-export enum Routes {
-  Preferences = "/preferences",
-  Onboarding = "/onboarding",
-
-  Connections = "/connections",
-  Destination = "/destination",
-  Source = "/source",
-  Connection = "/connection",
-  ConnectionNew = "/new-connection",
-  SourceNew = "/new-source",
-  DestinationNew = "/new-destination",
-  Settings = "/settings",
-  Configuration = "/configuration",
-  Notifications = "/notifications",
-  Metrics = "/metrics",
-  Account = "/account",
-=======
 import { useNotificationService } from "hooks/services/Notification";
 import { useApiHealthPoll } from "hooks/services/Health";
 import {
@@ -54,7 +27,6 @@
 import { Workspace } from "core/domain/workspace/Workspace";
 
 export enum RoutePaths {
->>>>>>> 0beda4f2
   AuthFlow = "/auth_flow",
   Root = "/",
 
@@ -180,31 +152,6 @@
   );
 };
 
-<<<<<<< HEAD
-  const analyticsContext = useMemo(
-    () => ({
-      workspaceId: workspace.workspaceId,
-      customerId: workspace.customerId,
-    }),
-    [workspace.workspaceId, workspace.customerId]
-  );
-  useAnalyticsRegisterValues(analyticsContext);
-  useAnalyticsIdentifyUser(workspace.workspaceId);
-
-  return (
-    <Router>
-      <Suspense fallback={<LoadingPage />}>
-        {!workspace.initialSetupComplete ? (
-          <PreferencesRoutes />
-        ) : (
-          <>
-            <TrackPageAnalytics />
-            <MainViewRoutes />
-          </>
-        )}
-      </Suspense>
-    </Router>
-=======
 export const Routing: React.FC = () => {
   // TODO: Remove this after it is verified there are no problems with current routing
   const OldRoutes = useMemo(
@@ -228,6 +175,5 @@
       />
       <Route path="*" element={<AutoSelectFirstWorkspace />} />
     </Routes>
->>>>>>> 0beda4f2
   );
 };