--- conflicted
+++ resolved
@@ -36,11 +36,6 @@
 
   /**
    * Make sure init(ports) is called once prior to repeatedly using getInstance().
-<<<<<<< HEAD
-   *
-   * @return
-=======
->>>>>>> 1dcd525e
    */
   public static synchronized KubePortManagerSingleton getInstance() {
     if (instance == null) {
@@ -52,11 +47,6 @@
   /**
    * Sets up the port range; make sure init(ports) is called once prior to repeatedly using
    * getInstance().
-<<<<<<< HEAD
-   *
-   * @return
-=======
->>>>>>> 1dcd525e
    */
   public static synchronized void init(final Set<Integer> ports) {
     if (instance != null) {
