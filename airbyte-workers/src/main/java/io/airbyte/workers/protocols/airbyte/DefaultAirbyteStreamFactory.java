/*
 * Copyright (c) 2021 Airbyte, Inc., all rights reserved.
 */

package io.airbyte.workers.protocols.airbyte;

import com.fasterxml.jackson.databind.JsonNode;
import io.airbyte.commons.json.Jsons;
import io.airbyte.commons.logging.MdcScope;
import io.airbyte.protocol.models.AirbyteLogMessage;
import io.airbyte.protocol.models.AirbyteMessage;
import java.io.BufferedReader;
import java.util.Optional;
import java.util.stream.Stream;
import org.slf4j.Logger;
import org.slf4j.LoggerFactory;

/**
 * Creates a stream from an input stream. The produced stream attempts to parse each line of the
 * InputStream into a AirbyteMessage. If the line cannot be parsed into a AirbyteMessage it is
 * dropped. Each record MUST be new line separated.
 *
 * <p>
 * If a line starts with a AirbyteMessage and then has other characters after it, that
 * AirbyteMessage will still be parsed. If there are multiple AirbyteMessage records on the same
 * line, only the first will be parsed.
 */
public class DefaultAirbyteStreamFactory implements AirbyteStreamFactory {

  private static final Logger LOGGER = LoggerFactory.getLogger(DefaultAirbyteStreamFactory.class);

  private final MdcScope.Builder containerLogMdcBuilder;
  private final AirbyteProtocolPredicate protocolValidator;
  private final Logger logger;

  public DefaultAirbyteStreamFactory() {
    this(MdcScope.DEFAULT_BUILDER);
  }

  public DefaultAirbyteStreamFactory(final MdcScope.Builder containerLogMdcBuilder) {
    this(new AirbyteProtocolPredicate(), LOGGER, containerLogMdcBuilder);
  }

  DefaultAirbyteStreamFactory(final AirbyteProtocolPredicate protocolPredicate, final Logger logger, final MdcScope.Builder containerLogMdcBuilder) {
    protocolValidator = protocolPredicate;
    this.logger = logger;
    this.containerLogMdcBuilder = containerLogMdcBuilder;
  }

  @Override
  public Stream<AirbyteMessage> create(final BufferedReader bufferedReader) {
    return bufferedReader
        .lines()
        .flatMap(line -> {
          final Optional<JsonNode> jsonLine = Jsons.tryDeserialize(line);
          if (jsonLine.isEmpty()) {
            // we log as info all the lines that are not valid json
            // some sources actually log their process on stdout, we
            // want to make sure this info is available in the logs.
<<<<<<< HEAD
            logger.info(line);
=======
            try (final var mdcScope = containerLogMdcBuilder.build()) {
              logger.info(line);
            }
>>>>>>> 1dcd525e
          }
          return jsonLine.stream();
        })
        // filter invalid messages
        .filter(jsonLine -> {
          final boolean res = protocolValidator.test(jsonLine);
          if (!res) {
            logger.error("Validation failed: {}", Jsons.serialize(jsonLine));
          }
          return res;
        })
        .flatMap(jsonLine -> {
          final Optional<AirbyteMessage> m = Jsons.tryObject(jsonLine, AirbyteMessage.class);
          if (m.isEmpty()) {
            logger.error("Deserialization failed: {}", Jsons.serialize(jsonLine));
          }
          return m.stream();
        })
        // filter logs
        .filter(airbyteMessage -> {
          final boolean isLog = airbyteMessage.getType() == AirbyteMessage.Type.LOG;
          if (isLog) {
<<<<<<< HEAD
            internalLog(airbyteMessage.getLog());
=======
            try (final var mdcScope = containerLogMdcBuilder.build()) {
              internalLog(airbyteMessage.getLog());
            }
>>>>>>> 1dcd525e
          }
          return !isLog;
        });
  }

  private void internalLog(final AirbyteLogMessage logMessage) {
    switch (logMessage.getLevel()) {
      case FATAL, ERROR -> logger.error(logMessage.getMessage());
      case WARN -> logger.warn(logMessage.getMessage());
      case INFO -> logger.info(logMessage.getMessage());
      case DEBUG -> logger.debug(logMessage.getMessage());
      case TRACE -> logger.trace(logMessage.getMessage());
    }
  }

}<|MERGE_RESOLUTION|>--- conflicted
+++ resolved
@@ -57,13 +57,9 @@
             // we log as info all the lines that are not valid json
             // some sources actually log their process on stdout, we
             // want to make sure this info is available in the logs.
-<<<<<<< HEAD
-            logger.info(line);
-=======
             try (final var mdcScope = containerLogMdcBuilder.build()) {
               logger.info(line);
             }
->>>>>>> 1dcd525e
           }
           return jsonLine.stream();
         })
@@ -86,13 +82,9 @@
         .filter(airbyteMessage -> {
           final boolean isLog = airbyteMessage.getType() == AirbyteMessage.Type.LOG;
           if (isLog) {
-<<<<<<< HEAD
-            internalLog(airbyteMessage.getLog());
-=======
             try (final var mdcScope = containerLogMdcBuilder.build()) {
               internalLog(airbyteMessage.getLog());
             }
->>>>>>> 1dcd525e
           }
           return !isLog;
         });
