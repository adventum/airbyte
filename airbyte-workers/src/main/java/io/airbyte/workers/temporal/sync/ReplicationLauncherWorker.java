/*
 * Copyright (c) 2021 Airbyte, Inc., all rights reserved.
 */

package io.airbyte.workers.temporal.sync;

import io.airbyte.commons.io.LineGobbler;
import io.airbyte.commons.json.Jsons;
import io.airbyte.commons.logging.LoggingHelper.Color;
import io.airbyte.commons.logging.MdcScope;
import io.airbyte.config.ReplicationOutput;
import io.airbyte.config.StandardSyncInput;
import io.airbyte.scheduler.models.IntegrationLauncherConfig;
import io.airbyte.scheduler.models.JobRunConfig;
import io.airbyte.workers.Worker;
import io.airbyte.workers.WorkerApp;
import io.airbyte.workers.WorkerConfigs;
import io.airbyte.workers.WorkerException;
import io.airbyte.workers.WorkerUtils;
import io.airbyte.workers.process.KubeProcessFactory;
import io.airbyte.workers.process.ProcessFactory;
import java.nio.file.Path;
import java.util.Map;
import java.util.Optional;
import java.util.UUID;
import java.util.concurrent.TimeUnit;
import java.util.concurrent.atomic.AtomicBoolean;
import java.util.concurrent.atomic.AtomicReference;
import java.util.stream.Collectors;
import org.slf4j.Logger;
import org.slf4j.LoggerFactory;

/**
 * Launches a container-orchestrator container/pod to manage the message passing for the replication
 * step. This step configs onto the container-orchestrator and retrieves logs and the output from
 * the container-orchestrator.
 */
public class ReplicationLauncherWorker implements Worker<StandardSyncInput, ReplicationOutput> {

  private static final Logger LOGGER = LoggerFactory.getLogger(ReplicationLauncherWorker.class);

  private static final MdcScope.Builder LOG_MDC_BUILDER = new MdcScope.Builder()
<<<<<<< HEAD
      .setLogPrefix("container-orchestrator")
      .setPrefixColor(Color.CYAN);
=======
      .setLogPrefix("replication-orchestrator")
      .setPrefixColor(LoggingHelper.Color.CYAN_BACKGROUND);
>>>>>>> f466986f

  public static final String REPLICATION = "replication";
  public static final String INIT_FILE_SOURCE_LAUNCHER_CONFIG = "sourceLauncherConfig.json";
  public static final String INIT_FILE_DESTINATION_LAUNCHER_CONFIG = "destinationLauncherConfig.json";

  private final AtomicBoolean cancelled = new AtomicBoolean(false);
  private final IntegrationLauncherConfig sourceLauncherConfig;
  private final IntegrationLauncherConfig destinationLauncherConfig;
  private final JobRunConfig jobRunConfig;
  private final StandardSyncInput syncInput;
  private final Path workspaceRoot;
  private final ProcessFactory processFactory;
  private final String airbyteVersion;
  private final WorkerConfigs workerConfigs;

  private Process process;

  public ReplicationLauncherWorker(
                                   final IntegrationLauncherConfig sourceLauncherConfig,
                                   final IntegrationLauncherConfig destinationLauncherConfig,
                                   final JobRunConfig jobRunConfig,
                                   final StandardSyncInput syncInput,
                                   final Path workspaceRoot,
                                   final ProcessFactory processFactory,
                                   final String airbyteVersion,
                                   final WorkerConfigs workerConfigs) {

    this.sourceLauncherConfig = sourceLauncherConfig;
    this.destinationLauncherConfig = destinationLauncherConfig;
    this.jobRunConfig = jobRunConfig;
    this.syncInput = syncInput;
    this.workspaceRoot = workspaceRoot;
    this.processFactory = processFactory;
    this.airbyteVersion = airbyteVersion;
    this.workerConfigs = workerConfigs;
  }

  @Override
  public ReplicationOutput run(final StandardSyncInput standardSyncInput, final Path jobRoot) throws WorkerException {
    try {
      final Path jobPath = WorkerUtils.getJobRoot(workspaceRoot, jobRunConfig.getJobId(), jobRunConfig.getAttemptId());

      // we want to filter down to remove secrets, so we aren't writing over a bunch of unnecessary
      // secrets
      final Map<String, String> envMap = System.getenv().entrySet().stream()
          .filter(entry -> OrchestratorConstants.ENV_VARS_TO_TRANSFER.contains(entry.getKey()))
          .collect(Collectors.toMap(Map.Entry::getKey, Map.Entry::getValue));

      final Map<String, String> fileMap = Map.of(
          OrchestratorConstants.INIT_FILE_APPLICATION, REPLICATION,
          OrchestratorConstants.INIT_FILE_JOB_RUN_CONFIG, Jsons.serialize(jobRunConfig),
          OrchestratorConstants.INIT_FILE_INPUT, Jsons.serialize(syncInput),
          OrchestratorConstants.INIT_FILE_ENV_MAP, Jsons.serialize(envMap),
          INIT_FILE_SOURCE_LAUNCHER_CONFIG, Jsons.serialize(sourceLauncherConfig),
          INIT_FILE_DESTINATION_LAUNCHER_CONFIG, Jsons.serialize(destinationLauncherConfig));

      process = processFactory.create(
          "runner-" + UUID.randomUUID().toString().substring(0, 10),
          0,
          jobPath,
          "airbyte/container-orchestrator:" + airbyteVersion,
          false,
          fileMap,
          null,
          workerConfigs.getResourceRequirements(),
          Map.of(KubeProcessFactory.JOB_TYPE, KubeProcessFactory.SYNC_RUNNER),
          Map.of(
              WorkerApp.KUBE_HEARTBEAT_PORT, WorkerApp.KUBE_HEARTBEAT_PORT,
              OrchestratorConstants.PORT1, OrchestratorConstants.PORT1,
              OrchestratorConstants.PORT2, OrchestratorConstants.PORT2,
              OrchestratorConstants.PORT3, OrchestratorConstants.PORT3,
              OrchestratorConstants.PORT4, OrchestratorConstants.PORT4));

      final AtomicReference<ReplicationOutput> output = new AtomicReference<>();

      LineGobbler.gobble(process.getInputStream(), line -> {
        final Optional<ReplicationOutput> maybeOutput = Jsons.tryDeserialize(line, ReplicationOutput.class);

        if (maybeOutput.isPresent()) {
          LOGGER.info("Found output!");
          output.set(maybeOutput.get());
        } else {
          try (final var mdcScope = LOG_MDC_BUILDER.build()) {
            LOGGER.info(line);
          }
        }
      });

      LineGobbler.gobble(process.getErrorStream(), LOGGER::error, LOG_MDC_BUILDER);

      WorkerUtils.wait(process);

      if (process.exitValue() != 0) {
        throw new WorkerException("Non-zero exit code!");
      }

      if (output.get() != null) {
        return output.get();
      } else {
        throw new WorkerException("Running the sync attempt resulted in no readable output!");
      }
    } catch (final Exception e) {
      if (cancelled.get()) {
        throw new WorkerException("Sync was cancelled.", e);
      } else {
        throw new WorkerException("Running the sync attempt failed", e);
      }
    }
  }

  @Override
  public void cancel() {
    cancelled.set(true);

    if (process == null) {
      return;
    }

    LOGGER.debug("Closing replication launcher process");
    WorkerUtils.gentleClose(workerConfigs, process, 1, TimeUnit.MINUTES);
    if (process.isAlive() || process.exitValue() != 0) {
      LOGGER.error("Replication launcher process wasn't successful");
    }
  }

}<|MERGE_RESOLUTION|>--- conflicted
+++ resolved
@@ -40,13 +40,8 @@
   private static final Logger LOGGER = LoggerFactory.getLogger(ReplicationLauncherWorker.class);
 
   private static final MdcScope.Builder LOG_MDC_BUILDER = new MdcScope.Builder()
-<<<<<<< HEAD
-      .setLogPrefix("container-orchestrator")
+      .setLogPrefix("replication-orchestrator")
       .setPrefixColor(Color.CYAN);
-=======
-      .setLogPrefix("replication-orchestrator")
-      .setPrefixColor(LoggingHelper.Color.CYAN_BACKGROUND);
->>>>>>> f466986f
 
   public static final String REPLICATION = "replication";
   public static final String INIT_FILE_SOURCE_LAUNCHER_CONFIG = "sourceLauncherConfig.json";
