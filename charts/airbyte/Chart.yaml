apiVersion: v2
name: airbyte
description: Helm chart to deploy airbyte

# A chart can be either an 'application' or a 'library' chart.
#
# Application charts are a collection of templates that can be packaged into versioned archives
# to be deployed.
#
# Library charts provide useful utilities or functions for the chart developer. They're included as
# a dependency of application charts to inject those utilities and functions into the rendering
# pipeline. Library charts do not define any templates and therefore cannot be deployed.
type: application

# This is the chart version. This version number should be incremented each time you make changes
# to the chart and its templates, including the app version.
# Versions are expected to follow Semantic Versioning (https://semver.org/)
version: 0.3.0

# This is the version number of the application being deployed. This version number should be
# incremented each time you make changes to the application. Versions are not expected to
# follow Semantic Versioning. They should reflect the version the application is using.
# It is recommended to use it with quotes.
<<<<<<< HEAD
appVersion: "0.30.22-alpha"
=======
appVersion: "0.30.36-alpha"
>>>>>>> 1dcd525e

dependencies:
- name: common
  repository: https://charts.bitnami.com/bitnami
  tags:
    - bitnami-common
  version: 1.x.x
- condition: postgresql.enabled
  name: postgresql
  version: 10.x.x
  repository: https://charts.bitnami.com/bitnami
- condition: minio.enabled
  name: minio
  version: 7.x.x
  repository: https://charts.bitnami.com/bitnami<|MERGE_RESOLUTION|>--- conflicted
+++ resolved
@@ -21,11 +21,7 @@
 # incremented each time you make changes to the application. Versions are not expected to
 # follow Semantic Versioning. They should reflect the version the application is using.
 # It is recommended to use it with quotes.
-<<<<<<< HEAD
-appVersion: "0.30.22-alpha"
-=======
 appVersion: "0.30.36-alpha"
->>>>>>> 1dcd525e
 
 dependencies:
 - name: common
