## @section Global Parameters

## @param global.imageRegistry Global Docker image registry
## @param global.storageClass Global StorageClass for Persistent Volume(s)
##
global:
  imageRegistry: ""
  storageClass: ""

## @section Common Parameters

## @param nameOverride String to partially override airbyte.fullname template with a string (will prepend the release name)
##
nameOverride: ""
## @param fullnameOverride String to fully override airbyte.fullname template with a string
##
fullnameOverride: ""

## Pods Service Account
## ref: https://kubernetes.io/docs/tasks/configure-pod-container/configure-service-account/
## @param serviceAccount.annotations [object] Annotations for service account. Evaluated as a template. Only used if `create` is `true`.
## @param serviceAccount.create Specifies whether a ServiceAccount should be created
## @param serviceAccount.name Name of the service account to use. If not set and create is true, a name is generated using the fullname template.
##
serviceAccount:
  create: true
  annotations: {}
  name: airbyte-admin

## @param version Sets the AIRBYTE_VERSION environment variable. Defaults to Chart.AppVersion.
## If changing the image tags below, you should probably also update this.
version: ""


## @section Webapp Parameters

webapp:
  ## @param webapp.replicaCount Number of webapp replicas
  replicaCount: 1

  ## @param webapp.image.repository The repository to use for the airbyte webapp image.
  ## @param webapp.image.pullPolicy the pull policy to use for the airbyte webapp image
  ## @param webapp.image.tag The airbyte webapp image tag. Defaults to the chart's AppVersion
  image:
    repository: airbyte/webapp
    pullPolicy: IfNotPresent
<<<<<<< HEAD
    tag: 0.30.22-alpha
=======
    tag: 0.30.36-alpha
>>>>>>> 1dcd525e

  ## @param webapp.podAnnotations [object] Add extra annotations to the webapp pod(s)
  ##
  podAnnotations: {}

  ## @param webapp.service.type The service type to use for the webapp service
  ## @param webapp.service.port The service port to expose the webapp on
  service:
    type: ClusterIP
    port: 80

  ## Web app resource requests and limits
  ## ref: http://kubernetes.io/docs/user-guide/compute-resources/
  ## We usually recommend not to specify default resources and to leave this as a conscious
  ## choice for the user. This also increases chances charts run on environments with little
  ## resources, such as Minikube. If you do want to specify resources, uncomment the following
  ## lines, adjust them as necessary, and remove the curly braces after 'resources:'.
  ## @param webapp.resources.limits [object] The resources limits for the Web container
  ## @param webapp.resources.requests [object] The requested resources for the Web container
  resources:
    ## Example:
    ## limits:
    ##    cpu: 200m
    ##    memory: 1Gi
    limits: {}
    ## Examples:
    ## requests:
    ##    memory: 256Mi
    ##    cpu: 250m
    requests: {}

  ## @param webapp.nodeSelector [object] Node labels for pod assignment
  ## Ref: https://kubernetes.io/docs/user-guide/node-selection/
  ##
  nodeSelector: {}

  ## @param webapp.tolerations [array] Tolerations for webapp pod assignment.
  ## ref: https://kubernetes.io/docs/concepts/configuration/taint-and-toleration/
  ##
  tolerations: []

  ## Configure the ingress resource that allows you to access the Airbyte installation.
  ## ref: http://kubernetes.io/docs/user-guide/ingress/
  ## @param webapp.ingress.enabled Set to true to enable ingress record generation
  ## @param webapp.ingress.className Specifies ingressClassName for clusters >= 1.18+
  ## @param webapp.ingress.hosts Ingress Hosts configuration
  ## @param webapp.ingress.annotations [object] Ingress annotations done as key:value pairs
  ## @param webapp.ingress.hosts The list of hostnames to be covered with this ingress record.
  ## @param webapp.ingress.tls [array] Custom ingress TLS configuration
  ingress:
    enabled: false
    className: ""
    annotations: {}
      # kubernetes.io/ingress.class: nginx
      # kubernetes.io/tls-acme: "true"
    hosts:
    - host: chart-example.local
      paths:
      - path: /
        pathType: ImplementationSpecific
    tls: []
    # - secretName: chart-example-tls
    #   hosts:
    #   - chart-example.local

  ## @param webapp.api.url The webapp API url.
  api:
    url: /api/v1/

  ## @param webapp.isDemo Set to true if this is a demo
  isDemo: false

  ## @param webapp.fullstory.enabled Whether or not to enable fullstory
  fullstory:
    enabled: false

  ## @param webapp.extraEnv [array] Additional env vars for webapp pod(s).
  ## Example:
  ##
  ## extraEnv:
  ## - name: SAMPLE_ENV_VAR
  ##   value: "key=sample-value"
  extraEnv: []

## @section Scheduler Parameters

scheduler:
  ## @param scheduler.replicaCount Number of scheduler replicas
  replicaCount: 1

  ## @param scheduler.image.repository The repository to use for the airbyte scheduler image.
  ## @param scheduler.image.pullPolicy the pull policy to use for the airbyte scheduler image
  ## @param scheduler.image.tag The airbyte scheduler image tag. Defaults to the chart's AppVersion
  image:
    repository: airbyte/scheduler
    pullPolicy: IfNotPresent
<<<<<<< HEAD
    tag: 0.30.22-alpha
=======
    tag: 0.30.36-alpha
>>>>>>> 1dcd525e

  ## @param scheduler.podAnnotations [object] Add extra annotations to the scheduler pod
  ##
  podAnnotations: {}

  ## Scheduler resource requests and limits
  ## ref: http://kubernetes.io/docs/user-guide/compute-resources/
  ## We usually recommend not to specify default resources and to leave this as a conscious
  ## choice for the user. This also increases chances charts run on environments with little
  ## resources, such as Minikube. If you do want to specify resources, uncomment the following
  ## lines, adjust them as necessary, and remove the curly braces after 'resources:'.
  ## @param scheduler.resources.limits [object] The resources limits for the scheduler container
  ## @param scheduler.resources.requests [object] The requested resources for the scheduler container
  resources:
    ## Example:
    ## limits:
    ##    cpu: 200m
    ##    memory: 1Gi
    limits: {}
    ## Examples:
    ## requests:
    ##    memory: 256Mi
    ##    cpu: 250m
    requests: {}

  ## @param scheduler.nodeSelector [object] Node labels for pod assignment
  ## Ref: https://kubernetes.io/docs/user-guide/node-selection/
  ##
  nodeSelector: {}

  ## @param scheduler.tolerations [array] Tolerations for scheduler pod assignment.
  ## ref: https://kubernetes.io/docs/concepts/configuration/taint-and-toleration/
  ##
  tolerations: []

  ## @param scheduler.log.level The log level to log at.
  log:
    level: "INFO"

  ## @param scheduler.extraEnv [array] Additional env vars for scheduler pod(s).
  ## Example:
  ##
  ## extraEnv:
  ## - name: SAMPLE_ENV_VAR
  ##   value: "key=sample-value"
  extraEnv: []


## @section Pod Sweeper parameters

podSweeper:
  ## @param podSweeper.image.repository The image repository to use for the pod sweeper
  ## @param podSweeper.image.pullPolicy The pull policy for the pod sweeper image
  ## @param podSweeper.image.tag The pod sweeper image tag to use
  image:
    repository: bitnami/kubectl
    pullPolicy: IfNotPresent
    tag: latest

  ## @param podSweeper.podAnnotations [object] Add extra annotations to the podSweeper pod
  ##
  podAnnotations: {}

  ## Pod Sweeper app resource requests and limits
  ## ref: http://kubernetes.io/docs/user-guide/compute-resources/
  ## We usually recommend not to specify default resources and to leave this as a conscious
  ## choice for the user. This also increases chances charts run on environments with little
  ## resources, such as Minikube. If you do want to specify resources, uncomment the following
  ## lines, adjust them as necessary, and remove the curly braces after 'resources:'.
  ## @param podSweeper.resources.limits [object] The resources limits for the podSweeper container
  ## @param podSweeper.resources.requests [object] The requested resources for the podSweeper container
  resources:
    ## Example:
    ## limits:
    ##    cpu: 200m
    ##    memory: 1Gi
    limits: {}
    ## Examples:
    ## requests:
    ##    memory: 256Mi
    ##    cpu: 250m
    requests: {}

  ## @param podSweeper.nodeSelector [object] Node labels for pod assignment
  ## Ref: https://kubernetes.io/docs/user-guide/node-selection/
  ##
  nodeSelector: {}

  ## @param podSweeper.tolerations [array] Tolerations for podSweeper pod assignment.
  ## ref: https://kubernetes.io/docs/concepts/configuration/taint-and-toleration/
  ##
  tolerations: []


## @section Server parameters

server:
  ## @param server.replicaCount Number of server replicas
  replicaCount: 1

  ## @param server.image.repository The repository to use for the airbyte server image.
  ## @param server.image.pullPolicy the pull policy to use for the airbyte server image
  ## @param server.image.tag The airbyte server image tag. Defaults to the chart's AppVersion
  image:
    repository: airbyte/server
    pullPolicy: IfNotPresent
<<<<<<< HEAD
    tag: 0.30.22-alpha
=======
    tag: 0.30.36-alpha
>>>>>>> 1dcd525e

  ## @param server.podAnnotations [object] Add extra annotations to the server pod
  ##
  podAnnotations: {}

  ## Configure extra options for the server containers' liveness and readiness probes
  ## ref: https://kubernetes.io/docs/tasks/configure-pod-container/configure-liveness-readiness-probes/#configure-probes
  ## @param server.livenessProbe.enabled Enable livenessProbe on the server
  ## @param server.livenessProbe.initialDelaySeconds Initial delay seconds for livenessProbe
  ## @param server.livenessProbe.periodSeconds Period seconds for livenessProbe
  ## @param server.livenessProbe.timeoutSeconds Timeout seconds for livenessProbe
  ## @param server.livenessProbe.failureThreshold Failure threshold for livenessProbe
  ## @param server.livenessProbe.successThreshold Success threshold for livenessProbe
  ##
  livenessProbe:
    enabled: true
    initialDelaySeconds: 30
    periodSeconds: 10
    timeoutSeconds: 1
    failureThreshold: 3
    successThreshold: 1

  ## @param server.readinessProbe.enabled Enable readinessProbe on the server
  ## @param server.readinessProbe.initialDelaySeconds Initial delay seconds for readinessProbe
  ## @param server.readinessProbe.periodSeconds Period seconds for readinessProbe
  ## @param server.readinessProbe.timeoutSeconds Timeout seconds for readinessProbe
  ## @param server.readinessProbe.failureThreshold Failure threshold for readinessProbe
  ## @param server.readinessProbe.successThreshold Success threshold for readinessProbe
  ##
  readinessProbe:
    enabled: true
    initialDelaySeconds: 10
    periodSeconds: 10
    timeoutSeconds: 1
    failureThreshold: 3
    successThreshold: 1

  ## Server app resource requests and limits
  ## ref: http://kubernetes.io/docs/user-guide/compute-resources/
  ## We usually recommend not to specify default resources and to leave this as a conscious
  ## choice for the user. This also increases chances charts run on environments with little
  ## resources, such as Minikube. If you do want to specify resources, uncomment the following
  ## lines, adjust them as necessary, and remove the curly braces after 'resources:'.
  ## @param server.resources.limits [object] The resources limits for the server container
  ## @param server.resources.requests [object] The requested resources for the server container
  resources:
    ## Example:
    ## limits:
    ##    cpu: 200m
    ##    memory: 1Gi
    limits: {}
    ## Examples:
    ## requests:
    ##    memory: 256Mi
    ##    cpu: 250m
    requests: {}

  ## @param server.service.type The service type to use for the API server
  ## @param server.service.port The service port to expose the API server on
  service:
    type: ClusterIP
    port: 8001

  ## @param server.persistence.accessMode The access mode for the airbyte server pvc
  ## @param server.persistence.size The size of the pvc to use for the airbyte server pvc
  persistence:
    size: 1Gi
    accessMode: ReadWriteOnce
    ## @param server.persistence.storageClass The storage class to use for the airbyte server pvc
    ## If defined, storageClassName: <storageClass>
    ## If set to "-", storageClassName: "", which disables dynamic provisioning
    ## If undefined (the default) or set to null, no storageClassName spec is
    ##   set, choosing the default provisioner.  (gp2 on AWS, standard on
    ##   GKE, AWS & OpenStack)
    ##
    storageClass: ""

  ## @param server.nodeSelector [object] Node labels for pod assignment
  ## Ref: https://kubernetes.io/docs/user-guide/node-selection/
  ##
  nodeSelector: {}

  ## @param server.tolerations [array] Tolerations for server pod assignment.
  ## ref: https://kubernetes.io/docs/concepts/configuration/taint-and-toleration/
  ##
  tolerations: []

  ## @param server.log.level The log level to log at
  log:
    level: "INFO"

  ## @param server.extraEnv [array] Additional env vars for server pod(s).
  ## Example:
  ##
  ## extraEnv:
  ## - name: SAMPLE_ENV_VAR
  ##   value: "key=sample-value"
  extraEnv: []

## @section Worker Parameters

worker:
  ## @param worker.replicaCount Number of worker replicas
  replicaCount: 1

  ## @param worker.image.repository The repository to use for the airbyte worker image.
  ## @param worker.image.pullPolicy the pull policy to use for the airbyte worker image
  ## @param worker.image.tag The airbyte worker image tag. Defaults to the chart's AppVersion
  image:
    repository: airbyte/worker
    pullPolicy: IfNotPresent
<<<<<<< HEAD
    tag: 0.30.22-alpha
=======
    tag: 0.30.36-alpha
>>>>>>> 1dcd525e

  ## @param worker.podAnnotations [object] Add extra annotations to the worker pod(s)
  ##
  podAnnotations: {}

  ## Configure extra options for the worker containers' liveness and readiness probes
  ## ref: https://kubernetes.io/docs/tasks/configure-pod-container/configure-liveness-readiness-probes/#configure-probes
  ## @param worker.livenessProbe.enabled Enable livenessProbe on the worker
  ## @param worker.livenessProbe.initialDelaySeconds Initial delay seconds for livenessProbe
  ## @param worker.livenessProbe.periodSeconds Period seconds for livenessProbe
  ## @param worker.livenessProbe.timeoutSeconds Timeout seconds for livenessProbe
  ## @param worker.livenessProbe.failureThreshold Failure threshold for livenessProbe
  ## @param worker.livenessProbe.successThreshold Success threshold for livenessProbe
  ##
  livenessProbe:
    enabled: true
    initialDelaySeconds: 30
    periodSeconds: 10
    timeoutSeconds: 1
    failureThreshold: 3
    successThreshold: 1

  ## @param worker.readinessProbe.enabled Enable readinessProbe on the worker
  ## @param worker.readinessProbe.initialDelaySeconds Initial delay seconds for readinessProbe
  ## @param worker.readinessProbe.periodSeconds Period seconds for readinessProbe
  ## @param worker.readinessProbe.timeoutSeconds Timeout seconds for readinessProbe
  ## @param worker.readinessProbe.failureThreshold Failure threshold for readinessProbe
  ## @param worker.readinessProbe.successThreshold Success threshold for readinessProbe
  ##
  readinessProbe:
    enabled: true
    initialDelaySeconds: 10
    periodSeconds: 10
    timeoutSeconds: 1
    failureThreshold: 3
    successThreshold: 1

  ## worker resource requests and limits
  ## ref: http://kubernetes.io/docs/user-guide/compute-resources/
  ## We usually recommend not to specify default resources and to leave this as a conscious
  ## choice for the user. This also increases chances charts run on environments with little
  ## resources, such as Minikube. If you do want to specify resources, uncomment the following
  ## lines, adjust them as necessary, and remove the curly braces after 'resources:'.
  ## @param worker.resources.limits [object] The resources limits for the worker container
  ## @param worker.resources.requests [object] The requested resources for the worker container
  resources:
    ## Example:
    ## limits:
    ##    cpu: 200m
    ##    memory: 1Gi
    limits: {}
    ## Examples:
    ## requests:
    ##    memory: 256Mi
    ##    cpu: 250m
    requests: {}

  ## @param worker.nodeSelector [object] Node labels for pod assignment
  ## Ref: https://kubernetes.io/docs/user-guide/node-selection/
  ##
  nodeSelector: {}

  ## @param worker.tolerations [array] Tolerations for worker pod assignment.
  ## ref: https://kubernetes.io/docs/concepts/configuration/taint-and-toleration/
  ##
  tolerations: []

  ## @param worker.log.level The log level to log at.
  log:
    level: "INFO"

  ## @param worker.extraEnv [array] Additional env vars for worker pod(s).
  ## Example:
  ##
  ## extraEnv:
  ## - name: WORKER_POD_TOLERATIONS
  ##   value: "key=airbyte-server,operator=Equals,value=true,effect=NoSchedule"
  extraEnv: []

## @section Temporal parameters
## TODO: Move to consuming temporal from a dedicated helm chart

temporal:
  ## @param temporal.replicaCount The number of temporal replicas to deploy
  replicaCount: 1

  ## @param temporal.image.repository The temporal image repository to use
  ## @param temporal.image.pullPolicy The pull policy for the temporal image
  ## @param temporal.image.tag The temporal image tag to use
  image:
    repository: temporalio/auto-setup
    pullPolicy: IfNotPresent
    tag: "1.7.0"

  ## @param temporal.service.type The Kubernetes Service Type
  ## @param temporal.service.port The temporal port and exposed kubernetes port
  service:
    type: ClusterIP
    port: 7233

  ## @param temporal.nodeSelector [object] Node labels for pod assignment
  ## Ref: https://kubernetes.io/docs/user-guide/node-selection/
  ##
  nodeSelector: {}

  ## @param temporal.tolerations [array] Tolerations for pod assignment.
  ## ref: https://kubernetes.io/docs/concepts/configuration/taint-and-toleration/
  ##
  tolerations: []

  ## @param temporal.extraEnv [array] Additional env vars for temporal pod(s).
  ## Example:
  ##
  ## extraEnv:
  ## - name: SAMPLE_ENV_VAR
  ##   value: "key=sample-value"
  extraEnv: []


## @section Airbyte Database parameters

## PostgreSQL chart configuration
## ref: https://github.com/bitnami/charts/blob/master/bitnami/postgresql/values.yaml
## @param postgresql.enabled Switch to enable or disable the PostgreSQL helm chart
## @param postgresql.postgresqlUsername Airbyte Postgresql username
## @param postgresql.postgresqlPassword Airbyte Postgresql password
## @param postgresql.postgresqlDatabase Airbyte Postgresql database
## @param postgresql.existingSecret Name of an existing secret containing the PostgreSQL password ('postgresql-password' key)
##
postgresql:
  enabled: true
  postgresqlUsername: airbyte
  postgresqlPassword: airbyte
  postgresqlDatabase: db-airbyte
  ## This secret is used in case of postgresql.enabled=true and we would like to specify password for newly created postgresql instance
  ##
  existingSecret: ""


## External PostgreSQL configuration
## All of these values are only used when postgresql.enabled is set to false
## @param externalDatabase.host Database host
## @param externalDatabase.user non-root Username for Airbyte Database
## @param externalDatabase.password Database password
## @param externalDatabase.existingSecret Name of an existing secret resource containing the DB password
## @param externalDatabase.existingSecretPasswordKey Name of an existing secret key containing the DB password
## @param externalDatabase.database Database name
## @param externalDatabase.port Database port number
##
externalDatabase:
  host: localhost
  user: airbyte
  password: ""
  existingSecret: ""
  existingSecretPasswordKey: ""
  database: db-airbyte
  port: 5432

## @section Minio parameters

## Minio chart configuration
## ref: https://github.com/bitnami/charts/blob/master/bitnami/minio/values.yaml
## @param minio.enabled Switch to enable or disable the Minio helm chart
## @param minio.accessKey.password Minio Access Key
## @param minio.secretKey.password Minio Secret Key
minio:
  enabled: true
  accessKey:
    password: minio
  secretKey:
    password: minio123

## External Minio configuration
## All of these values are only used when minio.enabled is set to false
## @param externalMinio.host Minio Host
## @param externalMinio.port Minio Port
externalMinio:
  host: localhost
  port: 9000<|MERGE_RESOLUTION|>--- conflicted
+++ resolved
@@ -44,11 +44,7 @@
   image:
     repository: airbyte/webapp
     pullPolicy: IfNotPresent
-<<<<<<< HEAD
-    tag: 0.30.22-alpha
-=======
     tag: 0.30.36-alpha
->>>>>>> 1dcd525e
 
   ## @param webapp.podAnnotations [object] Add extra annotations to the webapp pod(s)
   ##
@@ -145,11 +141,7 @@
   image:
     repository: airbyte/scheduler
     pullPolicy: IfNotPresent
-<<<<<<< HEAD
-    tag: 0.30.22-alpha
-=======
     tag: 0.30.36-alpha
->>>>>>> 1dcd525e
 
   ## @param scheduler.podAnnotations [object] Add extra annotations to the scheduler pod
   ##
@@ -256,11 +248,7 @@
   image:
     repository: airbyte/server
     pullPolicy: IfNotPresent
-<<<<<<< HEAD
-    tag: 0.30.22-alpha
-=======
     tag: 0.30.36-alpha
->>>>>>> 1dcd525e
 
   ## @param server.podAnnotations [object] Add extra annotations to the server pod
   ##
@@ -372,11 +360,7 @@
   image:
     repository: airbyte/worker
     pullPolicy: IfNotPresent
-<<<<<<< HEAD
-    tag: 0.30.22-alpha
-=======
     tag: 0.30.36-alpha
->>>>>>> 1dcd525e
 
   ## @param worker.podAnnotations [object] Add extra annotations to the worker pod(s)
   ##
