--- conflicted
+++ resolved
@@ -171,8 +171,5 @@
 | [Snowflake](destinations/snowflake.md) | Certified |
 | [Cassandra](destinations/cassandra.md) | Alpha |
 | [Scylla](destinations/scylla.md) | Alpha |
-<<<<<<< HEAD
-=======
 | [Redis](destinations/redis.md) | Alpha |
-| [Kinesis](destinations/kinesis.md) | Alpha |
->>>>>>> 0beda4f2
+| [Kinesis](destinations/kinesis.md) | Alpha |