# Files

## Features

| Feature                                  | Supported? |
| ---------------------------------------- | ---------- |
| Full Refresh Sync                        | Yes        |
| Incremental Sync                         | No         |
| Replicate Incremental Deletes            | No         |
| Replicate Folders (multiple Files)       | No         |
| Replicate Glob Patterns (multiple Files) | No         |

This source produces a single table for the target file as it replicates only one file at a time for the moment. Note that you should provide the `dataset_name` which dictates how the table will be identified in the destination (since `URL` can be made of complex characters).

### Storage Providers

| Storage Providers      | Supported?                                      |
| ---------------------- | ----------------------------------------------- |
| HTTPS                  | Yes                                             |
| Google Cloud Storage   | Yes                                             |
| Amazon Web Services S3 | Yes                                             |
| SFTP                   | Yes                                             |
| SSH / SCP              | Yes                                             |
| local filesystem       | Local use only (inaccessible for Airbyte Cloud) |

### File / Stream Compression

| Compression | Supported? |
| ----------- | ---------- |
| Gzip        | Yes        |
| Zip         | No         |
| Bzip2       | No         |
| Lzma        | No         |
| Xz          | No         |
| Snappy      | No         |

### File Formats

| Format                | Supported? |
| --------------------- | ---------- |
| CSV                   | Yes        |
| JSON                  | Yes        |
| HTML                  | No         |
| XML                   | No         |
| Excel                 | Yes        |
| Excel Binary Workbook | Yes        |
| Feather               | Yes        |
| Parquet               | Yes        |
| Pickle                | No         |

<<<<<<< HEAD
=======
**This connector does not support syncing unstructured data files such as raw text, audio, or videos.**

>>>>>>> 0beda4f2
## Getting Started (Airbyte Cloud)

Setup through Airbyte Cloud will be exactly the same as the open-source setup, except for the fact that local files are disabled.

## Getting Started (Airbyte Open-Source)

1. Once the File Source is selected, you should define both the storage provider along its URL and format of the file.
2. Depending on the provider choice and privacy of the data, you will have to configure more options.

#### Provider Specific Information

* In case of GCS, it is necessary to provide the content of the service account keyfile to access private buckets. See settings of [BigQuery Destination](../destinations/bigquery.md)
* In case of AWS S3, the pair of `aws_access_key_id` and `aws_secret_access_key` is necessary to access private S3 buckets.
* In case of AzBlob, it is necessary to provide the `storage_account` in which the blob you want to access resides. Either `sas_token` [(info)](https://docs.microsoft.com/en-us/azure/storage/blobs/sas-service-create?tabs=dotnet) or `shared_key` [(info)](https://docs.microsoft.com/en-us/azure/storage/common/storage-account-keys-manage?tabs=azure-portal) is necessary to access private blobs.

### Reader Options

The Reader in charge of loading the file format is currently based on [Pandas IO Tools](https://pandas.pydata.org/pandas-docs/stable/user\_guide/io.html). It is possible to customize how to load the file into a Pandas DataFrame as part of this Source Connector. This is doable in the `reader_options` that should be in JSON format and depends on the chosen file format. See pandas' documentation, depending on the format:

For example, if the format `CSV` is selected, then options from the [read\_csv](https://pandas.pydata.org/pandas-docs/stable/user\_guide/io.html#io-read-csv-table) functions are available.

* It is therefore possible to customize the `delimiter` (or `sep`) to  in case of tab separated files.
* Header line can be ignored with `header=0` and customized with `names`
* etc

We would therefore provide in the `reader_options` the following json:

```
{ "sep" : "\t", "header" : 0, "names": "column1, column2"}
```

In case you select `JSON` format, then options from the [read\_json](https://pandas.pydata.org/pandas-docs/stable/user\_guide/io.html#io-json-reader) reader are available.

For example, you can use the `{"orient" : "records"}` to change how orientation of data is loaded (if data is `[{column -> value}, … , {column -> value}]`)

#### Changing data types of source columns

Normally, Airbyte tries to infer the data type from the source, but you can use `reader_options` to force specific data types. If you input `{"dtype":"string"}`, all columns will be forced to be parsed as strings. If you only want a specific column to be parsed as a string, simply use `{"dtype" : {"column name": "string"}}`.

### Examples

Here are a list of examples of possible file inputs:

| Dataset Name        | Storage | URL                                                                                                                                                        | Reader Impl         | Service Account                                                   | Description                                                                                                                                                                                                            |
| ------------------- | ------- | ---------------------------------------------------------------------------------------------------------------------------------------------------------- | ------------------- | ----------------------------------------------------------------- | ---------------------------------------------------------------------------------------------------------------------------------------------------------------------------------------------------------------------- |
| epidemiology        | HTTPS   | [https://storage.googleapis.com/covid19-open-data/v2/latest/epidemiology.csv](https://storage.googleapis.com/covid19-open-data/v2/latest/epidemiology.csv) |                     |                                                                   | [COVID-19 Public dataset](https://console.cloud.google.com/marketplace/product/bigquery-public-datasets/covid19-public-data-program?filter=solution-type:dataset\&id=7d6cc408-53c8-4485-a187-b8cb9a5c0b56) on BigQuery |
| hr\_and\_financials | GCS     | gs://airbyte-vault/financial.csv                                                                                                                           | smart\_open or gcfs | {"type": "service\_account", "private\_key\_id": "XXXXXXXX", ...} | data from a private bucket, a service account is necessary                                                                                                                                                             |
| landsat\_index      | GCS     | gcp-public-data-landsat/index.csv.gz                                                                                                                       | smart\_open         |                                                                   | Using smart\_open, we don't need to specify the compression (note the gs:// is optional too, same for other providers)                                                                                                 |

Examples with reader options:

| Dataset Name   | Storage | URL                                             | Reader Impl | Reader Options                | Description                                                                                                                                      |
| -------------- | ------- | ----------------------------------------------- | ----------- | ----------------------------- | ------------------------------------------------------------------------------------------------------------------------------------------------ |
| landsat\_index | GCS     | gs://gcp-public-data-landsat/index.csv.gz       | GCFS        | {"compression": "gzip"}       | Additional reader options to specify a compression option to `read_csv`                                                                          |
| GDELT          | S3      | s3://gdelt-open-data/events/20190914.export.csv |             | {"sep": "\t", "header": null} | Here is TSV data separated by tabs without header row from [AWS Open Data](https://registry.opendata.aws/gdelt/)                                 |
| server\_logs   | local   | /local/logs.log                                 |             | {"sep": ";"}                  | After making sure a local text file exists at `/tmp/airbyte_local/logs.log` with logs file from some server that are delimited by ';' delimiters |

Example for SFTP:

| Dataset Name | Storage | User | Password | Host            | URL                     | Reader Options                                                          | Description                                                                                                                       |
| ------------ | ------- | ---- | -------- | --------------- | ----------------------- | ----------------------------------------------------------------------- | --------------------------------------------------------------------------------------------------------------------------------- |
| Test Rebext  | SFTP    | demo | password | test.rebext.net | /pub/example/readme.txt | {"sep": "\r\n", "header": null, "names": \["text"], "engine": "python"} | We use `python` engine for `read_csv` in order to handle delimiter of more than 1 character while providing our own column names. |

Please see (or add) more at `airbyte-integrations/connectors/source-file/integration_tests/integration_source_test.py` for further usages examples.

## Performance Considerations and Notes

In order to read large files from a remote location, this connector uses the [smart\_open](https://pypi.org/project/smart-open/) library. However, it is possible to switch to either [GCSFS](https://gcsfs.readthedocs.io/en/latest/) or [S3FS](https://s3fs.readthedocs.io/en/latest/) implementations as it is natively supported by the `pandas` library. This choice is made possible through the optional `reader_impl` parameter.

* Note that for local filesystem, the file probably have to be stored somewhere in the `/tmp/airbyte_local` folder with the same limitations as the [CSV Destination](../destinations/local-csv.md) so the `URL` should also starts with `/local/`.
* The JSON implementation needs to be tweaked in order to produce more complex catalog and is still in an experimental state: Simple JSON schemas should work at this point but may not be well handled when there are multiple layers of nesting.

## Changelog

| Version | Date       | Pull Request                                           | Subject                                           |
| ------- | ---------- | ------------------------------------------------------ | ------------------------------------------------- |
<<<<<<< HEAD
=======
| 0.2.8   | 2021-12-06 | [8524](https://github.com/airbytehq/airbyte/pull/8524) | Update connector fields title/description         |
>>>>>>> 0beda4f2
| 0.2.7   | 2021-10-28 | [7387](https://github.com/airbytehq/airbyte/pull/7387) | Migrate source to CDK structure, add SAT testing. |
| 0.2.6   | 2021-08-26 | [5613](https://github.com/airbytehq/airbyte/pull/5613) | Add support to xlsb format                        |
| 0.2.5   | 2021-07-26 | [4953](https://github.com/airbytehq/airbyte/pull/4953) | Allow non-default port for SFTP type              |
| 0.2.4   | 2021-06-09 | [3973](https://github.com/airbytehq/airbyte/pull/3973) | Add AIRBYTE\_ENTRYPOINT for Kubernetes support    |
| 0.2.3   | 2021-06-01 | [3771](https://github.com/airbytehq/airbyte/pull/3771) | Add Azure Storage Blob Files option               |
| 0.2.2   | 2021-04-16 | [2883](https://github.com/airbytehq/airbyte/pull/2883) | Fix CSV discovery memory consumption              |
| 0.2.1   | 2021-04-03 | [2726](https://github.com/airbytehq/airbyte/pull/2726) | Fix base connector versioning                     |
| 0.2.0   | 2021-03-09 | [2238](https://github.com/airbytehq/airbyte/pull/2238) | Protocol allows future/unknown properties         |
| 0.1.10  | 2021-02-18 | [2118](https://github.com/airbytehq/airbyte/pull/2118) | Support JSONL format                              |
| 0.1.9   | 2021-02-02 | [1768](https://github.com/airbytehq/airbyte/pull/1768) | Add test cases for all formats                    |
| 0.1.8   | 2021-01-27 | [1738](https://github.com/airbytehq/airbyte/pull/1738) | Adopt connector best practices                    |
| 0.1.7   | 2020-12-16 | [1331](https://github.com/airbytehq/airbyte/pull/1331) | Refactor Python base connector                    |
| 0.1.6   | 2020-12-08 | [1249](https://github.com/airbytehq/airbyte/pull/1249) | Handle NaN values                                 |
| 0.1.5   | 2020-11-30 | [1046](https://github.com/airbytehq/airbyte/pull/1046) | Add connectors using an index YAML file           |<|MERGE_RESOLUTION|>--- conflicted
+++ resolved
@@ -48,11 +48,8 @@
 | Parquet               | Yes        |
 | Pickle                | No         |
 
-<<<<<<< HEAD
-=======
 **This connector does not support syncing unstructured data files such as raw text, audio, or videos.**
 
->>>>>>> 0beda4f2
 ## Getting Started (Airbyte Cloud)
 
 Setup through Airbyte Cloud will be exactly the same as the open-source setup, except for the fact that local files are disabled.
@@ -129,10 +126,7 @@
 
 | Version | Date       | Pull Request                                           | Subject                                           |
 | ------- | ---------- | ------------------------------------------------------ | ------------------------------------------------- |
-<<<<<<< HEAD
-=======
 | 0.2.8   | 2021-12-06 | [8524](https://github.com/airbytehq/airbyte/pull/8524) | Update connector fields title/description         |
->>>>>>> 0beda4f2
 | 0.2.7   | 2021-10-28 | [7387](https://github.com/airbytehq/airbyte/pull/7387) | Migrate source to CDK structure, add SAT testing. |
 | 0.2.6   | 2021-08-26 | [5613](https://github.com/airbytehq/airbyte/pull/5613) | Add support to xlsb format                        |
 | 0.2.5   | 2021-07-26 | [4953](https://github.com/airbytehq/airbyte/pull/4953) | Allow non-default port for SFTP type              |
