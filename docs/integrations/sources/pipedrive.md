--- conflicted
+++ resolved
@@ -87,10 +87,7 @@
 
 | Version | Date       | Pull Request | Subject |
 | :------ | :--------  | :-----       | :------ |
-<<<<<<< HEAD
-=======
 | 0.1.9   | 2021-12-07 | [8582](https://github.com/airbytehq/airbyte/pull/8582) | Update connector fields title/description |
->>>>>>> 0beda4f2
 | 0.1.8   | 2021-11-16 | [7875](https://github.com/airbytehq/airbyte/pull/7875) | Extend schema for "persons" stream |
 | 0.1.7   | 2021-11-15 | [7968](https://github.com/airbytehq/airbyte/pull/7968) | Update oAuth flow config |
 | 0.1.6   | 2021-10-05 | [6821](https://github.com/airbytehq/airbyte/pull/6821) | Add OAuth support |
